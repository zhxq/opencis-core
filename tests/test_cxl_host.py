--- conflicted
+++ resolved
@@ -568,21 +568,12 @@
 #         switch_configs=switch_configs, physical_port_manager=physical_port_manager
 #     )
 
-<<<<<<< HEAD
-    sld = SingleLogicalDevice(
-        port_index=1,
-        memory_size=1024 * MB,  # min 256MB, or will cause error for DVSEC
-        memory_file=f"mem{switch_port}.bin",
-        port=switch_port,
-    )
-=======
 #     sld = SingleLogicalDevice(
 #         port_index=1,
-#         memory_size=0x1000000,
+#         memory_size=1024 * MB,  # min 256MB, or will cause error for DVSEC
 #         memory_file=f"mem{switch_port}.bin",
 #         port=switch_port,
 #     )
->>>>>>> 03e21bd9
 
 #     host_manager = CxlHostManager(host_port=host_port, util_port=util_port)
 #     host_mem_size = 0x8000  # Needs to be big enough to test cache eviction
@@ -625,33 +616,6 @@
 #     ]
 #     await asyncio.gather(*wait_tasks)
 
-<<<<<<< HEAD
-    async def test_configs():
-        bar = 0x80100000
-        name = "bi_decoder"
-        await host._pci_bus_driver.find_register_offset_by_name(bar, name)
-        test_reg_capability_options = CxlBIDecoderCapabilityRegisterOptions(
-            hdm_d_compatible=1, explicit_bi_decoder_commit_required=0
-        )
-        test_reg_options = CxlBIDecoderCapabilityStructureOptions(
-            device_type=CXL_COMPONENT_TYPE.D2, capability_options=test_reg_capability_options
-        )
-        test_reg = CxlBIDecoderCapabilityRegister(options=test_reg_options)
-        val = test_reg.read_bytes(0x0, 0x3)
-        old_bi_decoder_val = await host._pci_bus_driver.read_register_by_name(bar, name, 4)
-        print(f"Got old value: 0x{old_bi_decoder_val:08x}")
-        print(f"Writing value: 0x{val:08x}")
-        # await host._pci_bus_driver.write_bi_decoder_capability(bar, test_reg)
-        all_devs = host._pci_bus_driver._devices.get_all_devices()
-        for info in all_devs:
-            print("GOT SIZE")
-            await host._pci_bus_driver.get_dev_mem_size(info)
-
-        # Check if value matches
-        # new_bi_decoder_val = await host._pci_bus_driver.read_register_by_name(bar, name, 4)
-        # print(f"Got new value: 0x{new_bi_decoder_val:08x}")
-        # assert new_bi_decoder_val == test_reg.read_bytes(0x0, 0x3)
-=======
 #     async def test_configs():
 #         bar = 0x80100000
 #         name = "bi_decoder"
@@ -673,7 +637,6 @@
 #         new_bi_decoder_val = await host._pci_bus_driver.read_register_by_name(bar, name, 4)
 #         print(f"Got new value: 0x{new_bi_decoder_val:08x}")
 #         # assert new_bi_decoder_val == test_reg.read_bytes(0x0, 0x3)
->>>>>>> 03e21bd9
 
 #     test_tasks = [
 #         asyncio.create_task(test_configs()),
