--- conflicted
+++ resolved
@@ -91,10 +91,7 @@
             transport_connection=connection,
             memory_size=memory_size,
             memory_file=f"mem{port_index}.bin",
-<<<<<<< HEAD
-=======
             serial_number="EEEEEEEEEEEEEEEE",
->>>>>>> 972079e4
             dev_type=CXL_T3_DEV_TYPE.SLD,
         )
         cxl_devices.append(sld)
