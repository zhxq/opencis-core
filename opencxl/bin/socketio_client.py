--- conflicted
+++ resolved
@@ -73,16 +73,6 @@
 @sio.event
 def disconnect():
     print("Disconnected from server")
-<<<<<<< HEAD
-
-
-# Bind & unbind
-async def bind(vcs: int, vppb: int, physical_port: int, ld_id: int = 0):
-    await sio.connect("http://0.0.0.0:8200")
-    await send(
-        "vcs:bind",
-        {"virtualCxlSwitchId": vcs, "vppbId": vppb, "physicalPortId": physical_port, "ldId": ld_id},
-=======
 
 
 async def get_port():
@@ -133,18 +123,10 @@
     await send(
         "mld:get",
         {"port_index": port_index},
->>>>>>> 972079e4
     )
     await sio.disconnect()
 
 
-<<<<<<< HEAD
-async def unbind(vcs: int, vppb: int):
-    await sio.connect("http://0.0.0.0:8200")
-    await send(
-        "vcs:unbind",
-        {"virtualCxlSwitchId": vcs, "vppbId": vppb},
-=======
 async def get_ld_allocation(port_index: int, start_ld_id: int, ld_allocation_list_limit: int):
     await sio.connect("http://0.0.0.0:8200")
     await send(
@@ -170,7 +152,6 @@
             "start_ld_id": start_ld_id,
             "ld_allocation_list": ld_allocation_list,
         },
->>>>>>> 972079e4
     )
     await sio.disconnect()
 
