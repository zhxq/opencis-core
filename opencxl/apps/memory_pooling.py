--- conflicted
+++ resolved
@@ -180,14 +180,9 @@
             await cxl_mem_driver.init()
             memory_base_tracker.mmio_base = mmio_base
 
-<<<<<<< HEAD
-            now_mem_devices = cxl_mem_driver.get_devices()
-            for device in now_mem_devices:
-=======
             current_mem_devices = cxl_mem_driver.get_devices()
             # TODO: Add sanity check and make sure this loop is only run once
             for device in current_mem_devices:
->>>>>>> 7beba58f
                 if device.pci_device_info.bdf not in existing_mem_bdfs:
                     port = cxl_mem_driver.get_port_number(device)
                     mem_tracker.add_mem_range(
@@ -226,11 +221,7 @@
                     confirmation = HostFMMsg.create(data.vppb, root_port, True, True)
                     await host_fm_conn_client.send_irq_request(confirmation)
                     return
-<<<<<<< HEAD
-            logger.info(f"[SYS-SW] FM unable to bind device @ vppb: {data.vppb}")
-=======
             logger.error(f"[SYS-SW] FM unable to bind device @ vppb: {data.vppb}")
->>>>>>> 7beba58f
 
         return _bind
 
