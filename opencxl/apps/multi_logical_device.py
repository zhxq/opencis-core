"""
 Copyright (c) 2024, Eeum, Inc.

 This software is licensed under the terms of the Revised BSD License.
 See LICENSE for details.
"""

from asyncio import gather, create_task
from typing import List

from opencxl.cxl.component.cxl_connection import CxlConnection
from opencxl.util.component import RunnableComponent
from opencxl.cxl.device.cxl_type3_device import CxlType3Device, CXL_T3_DEV_TYPE
from opencxl.cxl.component.switch_connection_client import SwitchConnectionClient
from opencxl.cxl.component.cxl_component import CXL_COMPONENT_TYPE
from opencxl.cxl.component.cxl_packet_processor import FifoGroup


class MultiLogicalDevice(RunnableComponent):
    def __init__(
        self,
        port_index: int,
        ld_count: int,
        memory_sizes: List[int],
        memory_files: List[str],
        serial_numbers: List[str],
        host: str = "0.0.0.0",
        port: int = 8000,
        test_mode: bool = False,
        cxl_connections: List[CxlConnection] = None,
    ):
        label = f"Port{port_index}"
        super().__init__(label)

        self._cxl_type3_devices: List[CxlType3Device] = []
        self._test_mode = test_mode

        assert len(memory_sizes) == len(
            memory_files
        ), "memory_sizes, and memory_files must have the same length"
<<<<<<< HEAD
=======
        assert ld_count == len(
            serial_numbers
        ), "ld_count must be equal to the number of serial_numbers"
>>>>>>> 972079e4
        assert ld_count == len(memory_sizes), "ld_count must be equal to the number of memory_sizes"

        assert (
            not test_mode or cxl_connections is not None
        ), "cxl_connections must be passed in test mode"
        assert (
            test_mode or cxl_connections is None
        ), "cxl_connections must not be passed in non-test mode"

        if cxl_connections is not None:
            self._cxl_connections = cxl_connections
        else:
            self._sw_conn_client = SwitchConnectionClient(
                port_index, CXL_COMPONENT_TYPE.LD, ld_count=ld_count, host=host, port=port
            )
            self._cxl_connections = self._sw_conn_client.get_cxl_connection()

        base_outgoing = FifoGroup(
            self._cxl_connections[0].cfg_fifo.target_to_host,
            self._cxl_connections[0].mmio_fifo.target_to_host,
            self._cxl_connections[0].cxl_mem_fifo.target_to_host,
            self._cxl_connections[0].cxl_cache_fifo.target_to_host,
            self._cxl_connections[0].cci_fifo.target_to_host,
        )

        # Share the outgoing queue across multiple LDs
        # TODO: avoid creation at all
        if ld_count > 1:
            for i in range(1, ld_count):
                connection = self._cxl_connections[i]
                connection.cfg_fifo.target_to_host = base_outgoing.cfg_space
                connection.mmio_fifo.target_to_host = base_outgoing.mmio
                connection.cxl_mem_fifo.target_to_host = base_outgoing.cxl_mem
                connection.cxl_cache_fifo.target_to_host = base_outgoing.cxl_cache
                connection.cci_fifo.target_to_host = base_outgoing.cci_fifo

        for ld in range(ld_count):
            cxl_type3_device = CxlType3Device(
                transport_connection=self._cxl_connections[ld],
                memory_size=memory_sizes[ld],
                memory_file=memory_files[ld],
                serial_number=serial_numbers[ld],
                dev_type=CXL_T3_DEV_TYPE.MLD,
                label=label,
            )
            self._cxl_type3_devices.append(cxl_type3_device)

    async def _run(self):
        # pylint: disable=duplicate-code
        run_tasks = [create_task(device.run()) for device in self._cxl_type3_devices]
        wait_tasks = [create_task(device.wait_for_ready()) for device in self._cxl_type3_devices]
        if not self._test_mode:
            run_tasks += [create_task(self._sw_conn_client.run())]
            wait_tasks += [create_task(self._sw_conn_client.wait_for_ready())]

        await gather(*wait_tasks)
        await self._change_status_to_running()
        await gather(*run_tasks)

    async def _stop(self):
        stop_tasks = [create_task(device.stop()) for device in self._cxl_type3_devices]
        if not self._test_mode:
            stop_tasks += [create_task(self._sw_conn_client.stop())]

        await gather(*stop_tasks)<|MERGE_RESOLUTION|>--- conflicted
+++ resolved
@@ -38,12 +38,9 @@
         assert len(memory_sizes) == len(
             memory_files
         ), "memory_sizes, and memory_files must have the same length"
-<<<<<<< HEAD
-=======
         assert ld_count == len(
             serial_numbers
         ), "ld_count must be equal to the number of serial_numbers"
->>>>>>> 972079e4
         assert ld_count == len(memory_sizes), "ld_count must be equal to the number of memory_sizes"
 
         assert (
