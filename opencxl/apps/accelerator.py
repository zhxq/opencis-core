"""
 Copyright (c) 2024, Eeum, Inc.

 This software is licensed under the terms of the Revised BSD License.
 See LICENSE for details.
"""

# pylint: disable=unused-import
from asyncio import gather, create_task, Event, sleep
import glob
from io import BytesIO
from typing import cast
import shutil

import json
import os
import torch
from pathlib import Path

from PIL import Image
from torch import nn
from torch.utils.data import DataLoader
from torchvision import transforms, datasets
from torchvision.models import efficientnet_v2_s, EfficientNet_V2_S_Weights
from torchinfo import summary
from tqdm import tqdm

from opencxl.util.logger import logger
from opencxl.util.number import split_int
from opencxl.cxl.device.cxl_type1_device import CxlType1Device, CxlType1DeviceConfig
from opencxl.cxl.device.cxl_type2_device import (
    CxlType2Device,
    CxlType2DeviceConfig,
)
from opencxl.cxl.component.irq_manager import Irq, IrqManager
from opencxl.cxl.component.switch_connection_client import SwitchConnectionClient
from opencxl.cxl.component.common import CXL_COMPONENT_TYPE
from opencxl.util.component import RunnableComponent


class MyType1Accelerator(RunnableComponent):
    """
    This demo app uses CXL.cache to read metadata from the host memory, uses the
    metadata to train an image classification model, then finally uses CXL.cache
    to rewrite the training results to the host memory.

    The demo app also supports host "validation": the device can copy an image
    from some predefined address in host memory, run the trained model on the
    retrieved image, and write the class probabilities back to the host memory.
    """

    def __init__(
        self,
        port_index: int,
        host: str = "0.0.0.0",
        port: int = 8000,
        server_port: int = 9050,
        device_id: int = 0,
        host_mem_size: int = 0,
    ):
        label = f"Port{port_index}"
        super().__init__(label)
        self._sw_conn_client = SwitchConnectionClient(
            port_index, CXL_COMPONENT_TYPE.T1, host=host, port=port
        )
        self._cxl_type1_device = CxlType1Device(
            CxlType1DeviceConfig(
                transport_connection=self._sw_conn_client.get_cxl_connection(),
                device_name=label,
                device_id=device_id,
                host_mem_size=host_mem_size,
            )
        )
        self.original_base_folder = "/Users/zhxq/Downloads/imagenette2-160"
        self.accel_dirname = f"/tmp/T1Accel@{self._label}"
        if os.path.exists(self.accel_dirname) and os.path.isdir(self.accel_dirname):
            shutil.rmtree(self.accel_dirname)
        Path(self.accel_dirname).mkdir(parents=True, exist_ok=True)
        self._train_folder = f"{self.accel_dirname}{os.path.sep}train"
        self._val_folder = f"{self.accel_dirname}{os.path.sep}val"
        os.symlink(
            src=f"{self.original_base_folder}{os.path.sep}train",
            dst=self._train_folder,
            target_is_directory=True,
        )
        os.symlink(
            src=f"{self.original_base_folder}{os.path.sep}val",
            dst=self._val_folder,
            target_is_directory=True,
        )
        # Model setup
        self.model = efficientnet_v2_s(weights=EfficientNet_V2_S_Weights.DEFAULT)

        # Reset the classification head and freeze params
        self.model.classifier[1] = nn.Linear(in_features=1280, out_features=10, bias=True)
        for p in self.model.features.parameters():
            p.requires_grad = False
        summary(self.model, input_size=(1, 3, 160, 160))

        self.transform = transforms.Compose(
            [
                transforms.Resize((160, 160)),
                transforms.ToTensor(),
            ]
        )

        self._train_dataset = datasets.ImageFolder(
            root=self._train_folder, transform=self.transform
        )
        self._train_dataloader = DataLoader(
            self._train_dataset, batch_size=32, shuffle=True, num_workers=8
        )

        self._test_dataset = datasets.ImageFolder(root=self._val_folder, transform=self.transform)
        self._test_dataloader = DataLoader(
            self._train_dataset, batch_size=10, shuffle=True, num_workers=8
        )

        self._irq_manager = IrqManager(
            addr="127.0.0.1", port=server_port, device_name=label, device_id=device_id
        )

        self._stop_signal = Event()

        self._irq_manager.register_interrupt_handler(Irq.HOST_READY, self._run_app)
        self._irq_manager.register_interrupt_handler(Irq.HOST_SENT, self._validate_model)

    def _train_one_epoch(
        self,
        train_dataloader: DataLoader,
        test_dataloader: DataLoader,
        device: torch.device,
        optimizer,
        loss_fn,
    ):
        # pylint: disable=unused-variable
        self.model.train()
        correct_count = 0
        running_train_loss = 0
        inputs: torch.Tensor
        labels: torch.Tensor
        for _, (inputs, labels) in tqdm(
            enumerate(train_dataloader),
            total=len(train_dataloader),
            desc="Progress",
        ):
            inputs = inputs.to(device)
            labels = labels.to(device)

            # logits
            pred_logits = self.model(inputs)
            loss = loss_fn(pred_logits, labels)
            predicted_prob = torch.softmax(pred_logits, dim=1)
            pred_classes = torch.argmax(predicted_prob, dim=1)

            loss.backward()

            optimizer.step()

            is_correct = pred_classes == labels
            correct_count += is_correct.sum()
            running_train_loss += loss.item() * inputs.size(0)

        train_loss = running_train_loss / len(train_dataloader.sampler)
        train_accuracy = correct_count / len(train_dataloader.sampler)
        print(f"train_loss: {train_loss}, train_accuracy: {train_accuracy}")

        if device == "cuda:0":
            torch.cuda.empty_cache()

        self.model.eval()
        with torch.no_grad():
            running_test_loss = 0
            correct_count = 0
            for _, (inputs, labels) in tqdm(
                enumerate(test_dataloader),
                total=len(test_dataloader),
                desc="Progress",
            ):
                inputs = inputs.to(device)
                labels = labels.to(device)

                pred_logit = self.model(inputs)
                loss = loss_fn(pred_logit, labels)
                running_test_loss += loss.item() * inputs.size(0)

                pred_classes = torch.argmax(pred_logit, dim=1)
                is_correct = pred_classes == labels

                correct_count += is_correct.sum()

                # logits to probs, placeholder
                pred_probs = torch.softmax(pred_logit, dim=1)

        test_loss = running_test_loss / len(test_dataloader.sampler)
        test_accuracy = correct_count / len(test_dataloader.sampler)

        print(f"test_loss: {test_loss}, test_accuracy: {test_accuracy}")

    async def _get_metadata(self):
        # When retrieving the metadata, the device does not know ahead of time where
        # the metadata is located, nor the size of the metadata. The host relays this
        # information by writing to hardcoded HPAs. Once the accelerator receives the
        # HOST_READY interrupt, it will read the address and size of the metadata from
        # the host memory using CXL.cache, then use CXL.cache again to appropriately
        # request the data from the host, one cacheline at a time.

        # CACHELINE_LENGTH = 64

        metadata_addr_mmio_addr = 0x1800
        metadata_size_mmio_addr = 0x1808
        metadata_addr = await self._cxl_type1_device.read_mmio(metadata_addr_mmio_addr, 8)
        metadata_size = await self._cxl_type1_device.read_mmio(metadata_size_mmio_addr, 8)

        metadata_end = metadata_addr + metadata_size

        print("Writing metadata")
        with open(f"{self.accel_dirname}{os.path.sep}noisy_imagenette.csv", "wb") as md_file:
            print(f"addr: 0x{metadata_addr:x}")
            print(f"end: 0x{metadata_end:x}")
            data = await self._cxl_type1_device.cxl_cache_read(metadata_addr, metadata_size)
            md_file.write(data)

        print("Finished writing file")

    async def _get_test_image(self) -> Image.Image:

        CACHELINE_LENGTH = 64

        image_addr_mmio_addr = 0x1810
        image_size_mmio_addr = 0x1818
        image_addr = await self._cxl_type1_device.read_mmio(image_addr_mmio_addr, 8)
        image_size = await self._cxl_type1_device.read_mmio(image_size_mmio_addr, 8)

        image_end = image_addr + image_size

        im = None

        imgbuf = BytesIO()
        cacheline = await self._cxl_type1_device.cxl_cache_read(image_addr, image_end)
        imgbuf.write(cacheline)

        im = Image.open(imgbuf).convert("RGB")

        return im

    async def _validate_model(self, reader_id):
        # pylint: disable=E1101
        im = await self._get_test_image()
        tens = cast(torch.Tensor, self.transform(im))

        # Model expects a 4-dimensional tensor
        tens = torch.unsqueeze(tens, 0)

        pred_logit = self.model(tens)
        predicted_probs = torch.softmax(pred_logit, dim=1)[0]

        categories = glob.glob(f"{self._val_folder}{os.path.sep}*")
        pred_kv = {
            self._test_dataset.classes[i]: predicted_probs[i].item() for i in range(len(categories))
        }

        json_asenc = str.encode(json.dumps(pred_kv))
        bytes_size = len(json_asenc)

        json_asint = int.from_bytes(json_asenc, "little")

        RESULTS_HPA = 0x900  # Arbitrarily chosen

        rounded_bytes_size = (((bytes_size - 1) // 64) + 1) * 64
        await self._cxl_type1_device.cxl_cache_write(
            RESULTS_HPA, max(64, rounded_bytes_size), json_asint
        )

        HOST_VECTOR_ADDR = 0x1820
        HOST_VECTOR_SIZE = 0x1828

        await self._cxl_type1_device.write_mmio(HOST_VECTOR_ADDR, 8, RESULTS_HPA)
        await self._cxl_type1_device.write_mmio(HOST_VECTOR_SIZE, 8, bytes_size)

        while True:
            json_addr_rb = await self._cxl_type1_device.read_mmio(HOST_VECTOR_ADDR, 8)
            json_size_rb = await self._cxl_type1_device.read_mmio(HOST_VECTOR_SIZE, 8)

            if json_addr_rb == RESULTS_HPA and json_size_rb == bytes_size:
                break
            await sleep(0.2)

        # Done with eval
        await self._irq_manager.send_irq_request(Irq.ACCEL_VALIDATION_FINISHED)

    async def _run_app(self, _):
        print("app running")

        logger.info(self._create_message("Beginning training"))
        if torch.cuda.is_available():
            device = torch.device("cuda:0")
        # elif torch.backends.mps.is_available():
        #     device = torch.device("mps")
        else:
            device = torch.device("cpu")
        print(f"Using torch.device: {device}")

        # Uses CXL.cache to copy metadata from host cached memory into device local memory
        # await self._get_metadata()
        # If testing:
        shutil.copy(
            f"{self.original_base_folder}{os.path.sep}noisy_imagenette.csv",
            f"{self.accel_dirname}{os.path.sep}noisy_imagenette.csv",
        )

        # epochs = 1
        # for epoch in range(epochs):
        #     logger.debug(f"Starting epoch: {epoch}")
        #     loss_fn = torch.nn.CrossEntropyLoss()
        #     optimizer = torch.optim.SGD(self.model.parameters())
        #     scheduler = torch.optim.lr_scheduler.LinearLR(
        #         optimizer, start_factor=1, end_factor=0.5, total_iters=30
        #     )
        #     self._train_one_epoch(
        #         train_dataloader=self._train_dataloader,
        #         test_dataloader=self._test_dataloader,
        #         optimizer=optimizer,
        #         loss_fn=loss_fn,
        #         device=device,
        #     )
        #     scheduler.step()
        #     logger.debug(f"Epoch: {epoch} finished")

        # Done training
        print("Training Done!!!")
        await self._irq_manager.send_irq_request(Irq.ACCEL_TRAINING_FINISHED)

    async def _app_shutdown(self):
        logger.info("Removing accelerator directory")
        shutil.rmtree(self.accel_dirname)

    async def _run(self):
        tasks = [
            create_task(self._sw_conn_client.run()),
            create_task(self._cxl_type1_device.run()),
            create_task(self._irq_manager.run()),
            create_task(self._stop_signal.wait()),
        ]
        await self._sw_conn_client.wait_for_ready()
        await self._cxl_type1_device.wait_for_ready()
        await self._irq_manager.wait_for_ready()
        await self._irq_manager.start_connection()
        await self._change_status_to_running()
        await gather(*tasks)

    async def _stop(self):
        print("!!!!!Device trying to stop")
        self._stop_signal.set()
        tasks = [
            create_task(self._sw_conn_client.stop()),
            create_task(self._cxl_type1_device.stop()),
            create_task(self._irq_manager.stop()),
        ]
        await gather(*tasks)
        await self._app_shutdown()
        print("!!!!!Device stopped!!")


class MyType2Accelerator(RunnableComponent):
    """
    This demo app demonstrates the host's ability to write metadata to the
    device cached memory via CXL.mem; after the device uses this metadata to
    train an image classification model, the host can use CXL.mem to read
    the training results from the device memory.

    The demo app also supports host "validation": the host can copy an image into
    some predefined address in device memory, send an interrupt to the device to
    start training, and read the class probabilities after training concludes.
    """

    # pylint: disable=unused-argument
    def __init__(
        self,
        port_index: int,
        memory_size: int,
        memory_file: str,
        host: str = "0.0.0.0",
        port: int = 8000,
<<<<<<< HEAD
        server_port: int = 9050,
    ):
        label = f"Port{port_index}"
=======
        irq_listen_port: int = 9100,
        irq_send_port: int = 9000,
        bi_id: int = 0,
    ):
        label = f"Port{port_index}"
        super().__init__(label)
        self._sw_conn_client = SwitchConnectionClient(
            port_index, CXL_COMPONENT_TYPE.T2, host=host, port=port
        )

        device_config = CxlType2DeviceConfig(
            device_name=label,
            transport_connection=self._sw_conn_client.get_cxl_connection(),
            memory_size=memory_size,
            memory_file=memory_file,
            device_id=bi_id,
        )
        self._cxl_type2_device = CxlType2Device(device_config)
        self.accel_dirname = f"T2Accel@{self._label}"

        # Don't run the following code for now
        # pylint: disable=unreachable
        return

        # Model setup
        self.model = efficientnet_v2_s(weights=EfficientNet_V2_S_Weights.DEFAULT)

        # Reset the classification head and freeze params
        self.model.classifier[1] = nn.Linear(in_features=1280, out_features=10, bias=True)
        for p in self.model.features.parameters():
            p.requires_grad = False
        summary(self.model, input_size=(1, 3, 160, 160))

        self.transform = transforms.Compose(
            [
                transforms.Resize((160, 160)),
                transforms.ToTensor(),
            ]
        )

        self._train_dataset = datasets.ImageFolder(root="train", transform=self.transform)
        self._train_dataloader = DataLoader(
            self._train_dataset, batch_size=32, shuffle=True, num_workers=4
        )

        self._test_dataset = datasets.ImageFolder(root="val", transform=self.transform)
        self._test_dataloader = DataLoader(
            self._train_dataset, batch_size=10, shuffle=True, num_workers=4
        )

        self._irq_manager = IrqManager(
            server_bind_port=irq_listen_port,
            client_target_port=[irq_send_port],
            device_name=label,
        )

        # self._irq_manager.register_interrupt_handler(Irq.HOST_READY, self._run_app)
        # self._irq_manager.register_interrupt_handler(Irq.HOST_SENT, self._validate_model)

    def _train_one_epoch(self, train_dataloader, test_dataloader, device, optimizer, loss_fn):
        # pylint: disable=unused-variable
        self.model.train()
        correct_count = 0
        running_train_loss = 0
        for _, (inputs, labels) in tqdm(
            enumerate(train_dataloader),
            total=len(train_dataloader),
            desc="Progress",
        ):
            inputs = inputs.to(device)
            labels = labels.to(device)

            # logits
            pred_logits = self.model(inputs)
            loss = loss_fn(pred_logits, labels)
            predicted_prob = torch.softmax(pred_logits, dim=1)
            pred_classes = torch.argmax(predicted_prob, dim=1)

            loss.backward()

            optimizer.step()

            is_correct = pred_classes == labels
            correct_count += is_correct.sum()
            running_train_loss += loss.item() * inputs.size(0)

        train_loss = running_train_loss / len(train_dataloader.sampler)
        train_accuracy = correct_count / len(train_dataloader.sampler)
        print(f"train_loss: {train_loss}, train_accuracy: {train_accuracy}")

        if device == "cuda:0":
            torch.cuda.empty_cache()

        self.model.eval()
        with torch.no_grad():
            running_test_loss = 0
            correct_count = 0
            for _, (inputs, labels) in tqdm(
                enumerate(test_dataloader),
                total=len(test_dataloader),
                desc="Progress",
            ):
                inputs = inputs.to(device)
                labels = labels.to(device)

                pred_logit = self.model(inputs)
                loss = loss_fn(pred_logit, labels)
                running_test_loss += loss.item() * inputs.size(0)

                pred_classes = torch.argmax(pred_logit, dim=1)
                is_correct = pred_classes == labels

                correct_count += is_correct.sum()

                # logits to probs, placeholder
                pred_probs = torch.softmax(pred_logit, dim=1)
>>>>>>> 5007757c


#         super().__init__(label)
#         self._sw_conn_client = SwitchConnectionClient(
#             port_index, CXL_COMPONENT_TYPE.T2, host=host, port=port
#         )

#         device_config = CxlType2DeviceConfig(
#             device_name=label,
#             transport_connection=self._sw_conn_client.get_cxl_connection(),
#             memory_size=memory_size,
#             memory_file=memory_file,
#         )
#         self._cxl_type2_device = CxlType2Device(device_config)
#         self.accel_dirname = f"/Users/zhxq/Downloads/imagenette2-160/T2Accel@{self._label}"

#         # Don't run the following code for now
#         # pylint: disable=unreachable
#         return

#         # Model setup
#         self.model = efficientnet_v2_s(weights=EfficientNet_V2_S_Weights.DEFAULT)

#         # Reset the classification head and freeze params
#         self.model.classifier[1] = nn.Linear(in_features=1280, out_features=10, bias=True)
#         for p in self.model.features.parameters():
#             p.requires_grad = False
#         summary(self.model, input_size=(1, 3, 160, 160))

#         self.transform = transforms.Compose(
#             [
#                 transforms.Resize((160, 160)),
#                 transforms.ToTensor(),
#             ]
#         )

#         self._train_dataset = datasets.ImageFolder(root="train", transform=self.transform)
#         self._train_dataloader = DataLoader(
#             self._train_dataset, batch_size=32, shuffle=True, num_workers=4
#         )

#         self._test_dataset = datasets.ImageFolder(root="val", transform=self.transform)
#         self._test_dataloader = DataLoader(
#             self._train_dataset, batch_size=10, shuffle=True, num_workers=4
#         )

#         self._irq_manager = IrqManager(
#             server_bind_port=irq_listen_port,
#             client_target_port=[irq_send_port],
#             device_name=label,
#         )

#         # self._irq_manager.register_interrupt_handler(Irq.HOST_READY, self._run_app)
#         # self._irq_manager.register_interrupt_handler(Irq.HOST_SENT, self._validate_model)

#     def _train_one_epoch(self, train_dataloader, test_dataloader, device, optimizer, loss_fn):
#         # pylint: disable=unused-variable
#         self.model.train()
#         correct_count = 0
#         running_train_loss = 0
#         for _, (inputs, labels) in tqdm(
#             enumerate(train_dataloader),
#             total=len(train_dataloader),
#             desc="Progress",
#         ):
#             inputs = inputs.to(device)
#             labels = labels.to(device)

#             # logits
#             pred_logits = self.model(inputs)
#             loss = loss_fn(pred_logits, labels)
#             predicted_prob = torch.softmax(pred_logits, dim=1)
#             pred_classes = torch.argmax(predicted_prob, dim=1)

#             loss.backward()

#             optimizer.step()

#             is_correct = pred_classes == labels
#             correct_count += is_correct.sum()
#             running_train_loss += loss.item() * inputs.size(0)

#         train_loss = running_train_loss / len(train_dataloader.sampler)
#         train_accuracy = correct_count / len(train_dataloader.sampler)
#         print(f"train_loss: {train_loss}, train_accuracy: {train_accuracy}")

#         if device == "cuda:0":
#             torch.cuda.empty_cache()

#         self.model.eval()
#         with torch.no_grad():
#             running_test_loss = 0
#             correct_count = 0
#             for _, (inputs, labels) in tqdm(
#                 enumerate(test_dataloader),
#                 total=len(test_dataloader),
#                 desc="Progress",
#             ):
#                 inputs = inputs.to(device)
#                 labels = labels.to(device)

#                 pred_logit = self.model(inputs)
#                 loss = loss_fn(pred_logit, labels)
#                 running_test_loss += loss.item() * inputs.size(0)

#                 pred_classes = torch.argmax(pred_logit, dim=1)
#                 is_correct = pred_classes == labels

#                 correct_count += is_correct.sum()

#                 # logits to probs, placeholder
#                 pred_probs = torch.softmax(pred_logit, dim=1)

#         test_loss = running_test_loss / len(test_dataloader.sampler)
#         test_accuracy = correct_count / len(test_dataloader.sampler)

#         print(f"test_loss: {test_loss}, test_accuracy: {test_accuracy}")

#     async def _get_metadata(self):
#         # When downloading the metadata, the device does not know ahead of time where
#         # the metadata is located, nor the size of the metadata. The host relays this
#         # information by writing to hardcoded DPAs using CXL.mem. Once the accelerator
#         # receives the HOST_READY interrupt, it will read the address and size of the
#         # metadata from its own memory, then use CXL.cache to appropriately request
#         # the data from the host, one cacheline at a time.

#         METADATA_ADDR_DPA = 0x40
#         METADATA_SIZE_DPA = 0x48

#         CACHELINE_LENGTH = 64

#         metadata_addr = await self._cxl_type2_device.read_mem_dpa(METADATA_ADDR_DPA, 8)
#         metadata_size = await self._cxl_type2_device.read_mem_dpa(METADATA_SIZE_DPA, 8)

#         with open("noisy_imagenette.csv", "wb") as md_file:
#             for cacheline_offset in range(metadata_addr, metadata_size, CACHELINE_LENGTH):
#                 cacheline = await self._cxl_type2_device.cxl_cache_readline(cacheline_offset)
#                 cacheline = cast(int, cacheline)
#                 md_file.write(cacheline.to_bytes(CACHELINE_LENGTH))

#     async def _get_test_image(self) -> Image.Image:
#         IMAGE_ADDR_DPA = 0x40
#         IMAGE_SIZE_DPA = 0x48

#         CACHELINE_LENGTH = 64

#         image_addr = await self._cxl_type2_device.read_mem_dpa(IMAGE_ADDR_DPA, 8)
#         image_size = await self._cxl_type2_device.read_mem_dpa(IMAGE_SIZE_DPA, 8)

#         im = None

#         with BytesIO() as imgbuf:
#             for cacheline_offset in range(image_addr, image_size, CACHELINE_LENGTH):
#                 cacheline = await self._cxl_type2_device.cxl_cache_readline(cacheline_offset)
#                 cacheline = cast(int, cacheline)
#                 imgbuf.write(cacheline.to_bytes(CACHELINE_LENGTH))
#             im = Image.open(imgbuf)

#         return im

#     async def _validate_model(self):
#         # pylint: disable=no-member
#         im = await self._get_test_image()
#         tens = cast(torch.Tensor, self.transform(im))

#         # Model expects a 4-dimensional tensor
#         tens = torch.unsqueeze(tens, 0)

#         pred_logit = self.model(tens)
#         predicted_probs = torch.softmax(pred_logit, dim=1)

#         # 10 predicted classes
#         # TODO: avoid magic number usage
#         pred_kv = {self.test_dataset.classes[i]: predicted_probs[i] for i in range(0, 10)}

#         json_asenc = str.encode(json.dumps(pred_kv))
#         bytes_size = len(json_asenc)

#         json_asint = int.from_bytes(json_asenc)

#         RESULTS_DPA = 0x180  # Arbitrarily chosen
#         await self._cxl_type2_device.write_mem_dpa(RESULTS_DPA, json_asint, bytes_size)

#         HOST_VECTOR_ADDR = 0x50
#         HOST_VECTOR_SIZE = 0x58
#         await self._cxl_type2_device.write_mem_dpa(HOST_VECTOR_ADDR, RESULTS_DPA, 8)
#         await self._cxl_type2_device.write_mem_dpa(HOST_VECTOR_SIZE, bytes_size, 8)

#         # Done with eval
#         await self._irq_manager.send_irq_request(Irq.ACCEL_VALIDATION_FINISHED)

#     async def _run_app(self):
#         # pylint: disable=unused-variable
#         # pylint: disable=E1101
#         logger.info(
#             self._create_message(f"Changing into accelerator directory: {self.accel_dirname}")
#         )
#         os.chdir(self.accel_dirname)

#         logger.info(self._create_message("Creating symlinks to training and validation datasets"))
#         os.symlink(
#             src="/Users/zhxq/Downloads/imagenette2-160/train", dst="train", target_is_directory=True
#         )
#         os.symlink(
#             src="/Users/zhxq/Downloads/imagenette2-160/val", dst="val", target_is_directory=True
#         )

#         logger.info(self._create_message("Beginning training"))
#         if torch.cuda.is_available():
#             device = torch.device("cuda:0")
#         elif torch.backends.mps.is_available():
#             device = torch.device("mps")
#         else:
#             device = torch.device("cpu")
#         print(f"torch.device: {device}")

#         # Uses CXL.cache to copy metadata from host cached memory into device local memory
#         await self._get_metadata()

#         epochs = 2
#         epoch_loss = 0
#         for epoch in range(epochs):
#             loss_fn = torch.nn.CrossEntropyLoss()
#             optimizer = torch.optim.SGD(self.model.parameters())
#             scheduler = torch.optim.lr_scheduler.LinearLR(
#                 optimizer, start_factor=1, end_factor=0.5, total_iters=30
#             )
#             self._train_one_epoch(
#                 train_dataloader=self._train_dataloader,
#                 test_dataloader=self._test_dataloader,
#                 optimizer=optimizer,
#                 loss_fn=loss_fn,
#                 device=device,
#             )
#             scheduler.step()

#         # Done training
#         await self._irq_manager.send_irq_request(Irq.ACCEL_TRAINING_FINISHED)

#     async def _app_shutdown(self):
#         logger.info("Moving out of accelerator directory")
#         os.chdir("..")

#         # logger.info("Removing accelerator directory")
#         # os.rmdir(self.accel_dirname)

#     async def _run(self):
#         tasks = [
#             create_task(self._sw_conn_client.run()),
#             create_task(self._cxl_type2_device.run()),
#             # create_task(self._irq_manager.run()),
#         ]
#         await self._sw_conn_client.wait_for_ready()
#         await self._cxl_type2_device.wait_for_ready()
#         # await self._irq_manager.wait_for_ready()
#         await self._change_status_to_running()
#         await gather(*tasks)

#     async def _stop(self):
#         tasks = [
#             create_task(self._sw_conn_client.stop()),
#             create_task(self._cxl_type2_device.stop()),
#             # create_task(self._irq_manager.stop()),
#         ]
#         await gather(*tasks)
#         # await self._app_shutdown()<|MERGE_RESOLUTION|>--- conflicted
+++ resolved
@@ -382,130 +382,9 @@
         memory_file: str,
         host: str = "0.0.0.0",
         port: int = 8000,
-<<<<<<< HEAD
         server_port: int = 9050,
     ):
         label = f"Port{port_index}"
-=======
-        irq_listen_port: int = 9100,
-        irq_send_port: int = 9000,
-        bi_id: int = 0,
-    ):
-        label = f"Port{port_index}"
-        super().__init__(label)
-        self._sw_conn_client = SwitchConnectionClient(
-            port_index, CXL_COMPONENT_TYPE.T2, host=host, port=port
-        )
-
-        device_config = CxlType2DeviceConfig(
-            device_name=label,
-            transport_connection=self._sw_conn_client.get_cxl_connection(),
-            memory_size=memory_size,
-            memory_file=memory_file,
-            device_id=bi_id,
-        )
-        self._cxl_type2_device = CxlType2Device(device_config)
-        self.accel_dirname = f"T2Accel@{self._label}"
-
-        # Don't run the following code for now
-        # pylint: disable=unreachable
-        return
-
-        # Model setup
-        self.model = efficientnet_v2_s(weights=EfficientNet_V2_S_Weights.DEFAULT)
-
-        # Reset the classification head and freeze params
-        self.model.classifier[1] = nn.Linear(in_features=1280, out_features=10, bias=True)
-        for p in self.model.features.parameters():
-            p.requires_grad = False
-        summary(self.model, input_size=(1, 3, 160, 160))
-
-        self.transform = transforms.Compose(
-            [
-                transforms.Resize((160, 160)),
-                transforms.ToTensor(),
-            ]
-        )
-
-        self._train_dataset = datasets.ImageFolder(root="train", transform=self.transform)
-        self._train_dataloader = DataLoader(
-            self._train_dataset, batch_size=32, shuffle=True, num_workers=4
-        )
-
-        self._test_dataset = datasets.ImageFolder(root="val", transform=self.transform)
-        self._test_dataloader = DataLoader(
-            self._train_dataset, batch_size=10, shuffle=True, num_workers=4
-        )
-
-        self._irq_manager = IrqManager(
-            server_bind_port=irq_listen_port,
-            client_target_port=[irq_send_port],
-            device_name=label,
-        )
-
-        # self._irq_manager.register_interrupt_handler(Irq.HOST_READY, self._run_app)
-        # self._irq_manager.register_interrupt_handler(Irq.HOST_SENT, self._validate_model)
-
-    def _train_one_epoch(self, train_dataloader, test_dataloader, device, optimizer, loss_fn):
-        # pylint: disable=unused-variable
-        self.model.train()
-        correct_count = 0
-        running_train_loss = 0
-        for _, (inputs, labels) in tqdm(
-            enumerate(train_dataloader),
-            total=len(train_dataloader),
-            desc="Progress",
-        ):
-            inputs = inputs.to(device)
-            labels = labels.to(device)
-
-            # logits
-            pred_logits = self.model(inputs)
-            loss = loss_fn(pred_logits, labels)
-            predicted_prob = torch.softmax(pred_logits, dim=1)
-            pred_classes = torch.argmax(predicted_prob, dim=1)
-
-            loss.backward()
-
-            optimizer.step()
-
-            is_correct = pred_classes == labels
-            correct_count += is_correct.sum()
-            running_train_loss += loss.item() * inputs.size(0)
-
-        train_loss = running_train_loss / len(train_dataloader.sampler)
-        train_accuracy = correct_count / len(train_dataloader.sampler)
-        print(f"train_loss: {train_loss}, train_accuracy: {train_accuracy}")
-
-        if device == "cuda:0":
-            torch.cuda.empty_cache()
-
-        self.model.eval()
-        with torch.no_grad():
-            running_test_loss = 0
-            correct_count = 0
-            for _, (inputs, labels) in tqdm(
-                enumerate(test_dataloader),
-                total=len(test_dataloader),
-                desc="Progress",
-            ):
-                inputs = inputs.to(device)
-                labels = labels.to(device)
-
-                pred_logit = self.model(inputs)
-                loss = loss_fn(pred_logit, labels)
-                running_test_loss += loss.item() * inputs.size(0)
-
-                pred_classes = torch.argmax(pred_logit, dim=1)
-                is_correct = pred_classes == labels
-
-                correct_count += is_correct.sum()
-
-                # logits to probs, placeholder
-                pred_probs = torch.softmax(pred_logit, dim=1)
->>>>>>> 5007757c
-
-
 #         super().__init__(label)
 #         self._sw_conn_client = SwitchConnectionClient(
 #             port_index, CXL_COMPONENT_TYPE.T2, host=host, port=port
