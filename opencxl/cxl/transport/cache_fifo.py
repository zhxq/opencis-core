--- conflicted
+++ resolved
@@ -17,12 +17,9 @@
     SNP_INV = auto()
     SNP_CUR = auto()
     WRITE_BACK = auto()
-<<<<<<< HEAD
     WRITE_BACK_CLEAN = auto()
-=======
     UNCACHED_WRITE = auto()
     UNCACHED_READ = auto()
->>>>>>> 9a5ea25a
 
 
 @dataclass
