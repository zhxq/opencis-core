--- conflicted
+++ resolved
@@ -52,16 +52,6 @@
         if self._task != None:
             self._task.cancel()
 
-<<<<<<< HEAD
-    async def _get_packet_in_task(self) -> CciMessagePacket:
-        message_header = await self._get_cci_message_header()
-        payload_length = message_header.get_message_payload_length()
-        if payload_length > 0:
-            payload_data = await self._read_payload(payload_length)
-        else:
-            payload_data = bytes()
-        packet = CciMessagePacket.create(header=message_header, data=payload_data)
-=======
     async def _get_packet_in_task(self):
         logger.debug(self._create_message("Waiting Packet"))
         header_load = await self._read_payload(BasePacket.get_size())
@@ -76,7 +66,6 @@
         # Wrap the payload with CciPayloadPacket
         packet = CciPayloadPacket()
         packet.reset(payload)
->>>>>>> 972079e4
         return packet
 
     async def _get_cci_message_header(self) -> CciMessageHeaderPacket:
