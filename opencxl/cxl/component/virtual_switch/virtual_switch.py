--- conflicted
+++ resolved
@@ -136,11 +136,8 @@
         await self._bind_initial_vppb()
         self.init_routers()
         run_tasks = [
-<<<<<<< HEAD
             create_task(self._irq_manager.run()),
             create_task(self._start_dummy_devices()),
-=======
->>>>>>> 8e941574
             create_task(self._cxl_io_router.run()),
             create_task(self._cxl_mem_router.run()),
             create_task(self._cxl_cache_router.run()),
