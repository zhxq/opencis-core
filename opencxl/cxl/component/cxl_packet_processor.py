"""
 Copyright (c) 2024, Eeum, Inc.

 This software is licensed under the terms of the Revised BSD License.
 See LICENSE for details.
"""

from asyncio import (
    StreamReader,
    StreamWriter,
    create_task,
    gather,
    Queue,
)
from dataclasses import dataclass
from enum import StrEnum, IntEnum
from typing import cast, Optional, Dict, Union, List

from opencxl.cxl.cci.common import CCI_FM_API_COMMAND_OPCODE
from opencxl.util.logger import logger
from opencxl.util.component import RunnableComponent
from opencxl.cxl.component.common import CXL_COMPONENT_TYPE
from opencxl.cxl.component.cxl_connection import CxlConnection
from opencxl.cxl.component.packet_reader import PacketReader
from opencxl.cxl.transport.transaction import (
    BasePacket,
    BaseSidebandPacket,
    CxlIoBasePacket,
    CxlMemBasePacket,
    CxlCacheBasePacket,
    SIDEBAND_TYPES,
    PAYLOAD_TYPE,
    CXL_IO_FMT_TYPE,
    CciRequestPacket,
    CciResponsePacket,
    GetLdInfoResponsePacket,
    GetLdAllocationsResponsePacket,
    SetLdAllocationsResponsePacket,
)
from opencxl.cxl.device.cxl_type3_device import CXL_T3_DEV_TYPE
from opencxl.cxl.component.fmld import FMLD


@dataclass
class FifoGroup:
    cfg_space: Queue
    mmio: Queue
    cxl_mem: Queue
    cxl_cache: Queue
    cci_fifo: Optional[Queue]  # To LD, TODO: Enable later when CCI towards LD is implemented


class CXL_IO_FIFO_TYPE(IntEnum):
    CFG = 0
    MMIO = 1


class PROCESSOR_DIRECTION(StrEnum):
    HOST_TO_TARGET = "host to target"
    TARGET_TO_HOST = "target to host"


class CxlPacketProcessor(RunnableComponent):
    def __init__(
        self,
        reader: StreamReader,
        writer: StreamWriter,
        # cxl_connection for SLD & MLD
        cxl_connection: Union[CxlConnection, List[CxlConnection]],
        component_type: CXL_COMPONENT_TYPE,
        label: Optional[str] = None,
    ):
        super().__init__(label)
        self._reader = PacketReader(reader, label=label)
        self._writer = writer
        self._tlp_table: Dict[int, CXL_IO_FIFO_TYPE] = {}
        self._cxl_connection = cxl_connection
        self._component_type = component_type
        self._fmld = None
        self._cci_connection_for_fmld = None

        logger.debug(self._create_message(f"Configured for {component_type.name}"))
        if component_type in (CXL_COMPONENT_TYPE.R, CXL_COMPONENT_TYPE.DSP):
            self._incoming = FifoGroup(
                cfg_space=self._cxl_connection.cfg_fifo.target_to_host,
                mmio=self._cxl_connection.mmio_fifo.target_to_host,
                cxl_mem=self._cxl_connection.cxl_mem_fifo.target_to_host,
                cxl_cache=self._cxl_connection.cxl_cache_fifo.target_to_host,
                cci_fifo=self._cxl_connection.cci_fifo.target_to_host,
            )
            self._incoming_dir = PROCESSOR_DIRECTION.TARGET_TO_HOST
            self._outgoing = FifoGroup(
                cfg_space=self._cxl_connection.cfg_fifo.host_to_target,
                mmio=self._cxl_connection.mmio_fifo.host_to_target,
                cxl_mem=self._cxl_connection.cxl_mem_fifo.host_to_target,
                cxl_cache=self._cxl_connection.cxl_cache_fifo.host_to_target,
                cci_fifo=self._cxl_connection.cci_fifo.host_to_target,
            )
            self._outgoing_dir = PROCESSOR_DIRECTION.HOST_TO_TARGET
        elif component_type in (
            CXL_COMPONENT_TYPE.P,
            CXL_COMPONENT_TYPE.T1,
            CXL_COMPONENT_TYPE.T2,
            CXL_COMPONENT_TYPE.D2,
            CXL_COMPONENT_TYPE.USP,
        ):
            self._incoming_dir = PROCESSOR_DIRECTION.HOST_TO_TARGET
            self._outgoing_dir = PROCESSOR_DIRECTION.TARGET_TO_HOST

            # Add common FIFOs
            self._incoming = FifoGroup(
                cfg_space=self._cxl_connection.cfg_fifo.host_to_target,
                mmio=self._cxl_connection.mmio_fifo.host_to_target,
                cxl_mem=None,
                cxl_cache=None,
                cci_fifo=None,
            )

            self._outgoing = FifoGroup(
                cfg_space=self._cxl_connection.cfg_fifo.target_to_host,
                mmio=self._cxl_connection.mmio_fifo.target_to_host,
                cxl_mem=None,
                cxl_cache=None,
                cci_fifo=None,
            )

            # Add CXL.cache and CXL.mem FIFO based on the device type
            if component_type in (
                CXL_COMPONENT_TYPE.T1,
                CXL_COMPONENT_TYPE.T2,
                CXL_COMPONENT_TYPE.USP,
            ):
                self._incoming.cxl_cache = self._cxl_connection.cxl_cache_fifo.host_to_target
                self._outgoing.cxl_cache = self._cxl_connection.cxl_cache_fifo.target_to_host

            if component_type in (
                CXL_COMPONENT_TYPE.T2,
                CXL_COMPONENT_TYPE.D2,
                CXL_COMPONENT_TYPE.USP,
            ):
                self._incoming.cxl_mem = self._cxl_connection.cxl_mem_fifo.host_to_target
                self._outgoing.cxl_mem = self._cxl_connection.cxl_mem_fifo.target_to_host
        # Add MLD
        elif component_type == CXL_COMPONENT_TYPE.LD:
            self._cci_connection_for_fmld = CxlConnection()
            self._ld_count = len(cxl_connection) if isinstance(cxl_connection, list) else 1

            self._fmld = FMLD(
                upstream_fifo=self._cci_connection_for_fmld.cci_fifo,
                ld_count=self._ld_count,
                dev_type=CXL_T3_DEV_TYPE.MLD,
            )
            self._incoming_dir = PROCESSOR_DIRECTION.HOST_TO_TARGET
            self._outgoing_dir = PROCESSOR_DIRECTION.TARGET_TO_HOST
            self._incoming = [
                FifoGroup(
                    cfg_space=cxl_conn.cfg_fifo.host_to_target,
                    mmio=cxl_conn.mmio_fifo.host_to_target,
                    cxl_mem=cxl_conn.cxl_mem_fifo.host_to_target,
                    cxl_cache=None,
                    cci_fifo=None,
                )
                for cxl_conn in self._cxl_connection
            ]

            self._outgoing = FifoGroup(
                cfg_space=self._cxl_connection[0].cfg_fifo.target_to_host,
                mmio=self._cxl_connection[0].mmio_fifo.target_to_host,
                cxl_mem=self._cxl_connection[0].cxl_mem_fifo.target_to_host,
                cxl_cache=None,
                cci_fifo=None,
            )
        else:
            raise Exception(f"Unsupported component type {component_type.name}")

    @staticmethod
    def _is_disconnection_notification(packet) -> bool:
        base_packet = cast(BasePacket, packet)
        if base_packet.system_header.payload_type != PAYLOAD_TYPE.SIDEBAND:
            return False
        sideband = cast(BaseSidebandPacket, packet)
        return sideband.sideband_header.type == SIDEBAND_TYPES.CONNECTION_DISCONNECTED

    def _push_tlp_table_entry(self, cxl_io_packet: CxlIoBasePacket):
        tid = cxl_io_packet.get_transaction_id()
        if tid in self._tlp_table:
            raise Exception(f"tid ({tid:02x}) already exists in the TLP table")
        if cxl_io_packet.is_cfg():
            fifo_type = CXL_IO_FIFO_TYPE.CFG
        elif cxl_io_packet.is_mmio():
            fifo_type = CXL_IO_FIFO_TYPE.MMIO
        else:
            fmt_type_str = CXL_IO_FMT_TYPE(cxl_io_packet.cxl_io_header.fmt_type)
            raise Exception(f"pushing tid of {fmt_type_str} type is not allowed")
        self._tlp_table[tid] = fifo_type

    def _pop_tlp_table_entry(self, cxl_io_packet: CxlIoBasePacket) -> CXL_IO_FIFO_TYPE:
        tid = cxl_io_packet.get_transaction_id()
        if tid not in self._tlp_table:
            raise Exception(f"tid ({tid:02x}) is not found in the TLP table")
        fifo_type = self._tlp_table[tid]
        del self._tlp_table[tid]
        return fifo_type

    async def _process_incoming_packets(self):
        logger.debug(self._create_message(f"Starting {self._incoming_dir} packet processor"))
        while True:  # pylint: disable=too-many-nested-blocks
            try:
                packet = await self._reader.get_packet()
                if packet.is_cxl_io():
                    cxl_io_packet = cast(CxlIoBasePacket, packet)
                    if cxl_io_packet.is_cpl() or cxl_io_packet.is_cpld():
                        logger.debug(
                            self._create_message(
                                f"Received {self._incoming_dir} CXL.io (CPL/CPLD) packet"
                            )
                        )
                        fifo_type = self._pop_tlp_table_entry(cxl_io_packet)
                        # Add MLD
                        if self._component_type == CXL_COMPONENT_TYPE.LD:
                            ld_id = cxl_io_packet.tlp_prefix.ld_id
                            if fifo_type == CXL_IO_FIFO_TYPE.CFG:
                                await self._incoming[ld_id].cfg_space.put(cxl_io_packet)
                            else:
                                await self._incoming[ld_id].mmio.put(cxl_io_packet)
                        else:
                            if fifo_type == CXL_IO_FIFO_TYPE.CFG:
                                await self._incoming.cfg_space.put(cxl_io_packet)
                            else:
                                await self._incoming.mmio.put(cxl_io_packet)
                    elif cxl_io_packet.is_cfg():
                        logger.debug(
                            self._create_message(
                                f"Received {self._incoming_dir} CXL.io (CFG_RD/CFG_WR) packet"
                            )
                        )
                        self._push_tlp_table_entry(cxl_io_packet)
                        # Add MLD
                        if self._component_type == CXL_COMPONENT_TYPE.LD:
                            ld_id = cxl_io_packet.tlp_prefix.ld_id
                            await self._incoming[ld_id].cfg_space.put(cxl_io_packet)
                        else:
                            await self._incoming.cfg_space.put(cxl_io_packet)
                    elif cxl_io_packet.is_mmio():
                        logger.debug(
                            self._create_message(
                                f"Received {self._incoming_dir} CXL.io (MRD/MWR) packet"
                            )
                        )
                        if cxl_io_packet.is_mem_write() is False:
                            self._push_tlp_table_entry(cxl_io_packet)
                        # Add MLD
                        if self._component_type == CXL_COMPONENT_TYPE.LD:
                            ld_id = cxl_io_packet.tlp_prefix.ld_id
                            await self._incoming[ld_id].mmio.put(cxl_io_packet)
                        else:
                            await self._incoming.mmio.put(cxl_io_packet)
                    else:
                        logger.warning(self._create_message("Unexpected CXL.io packet"))
                        logger.debug(self._create_message(packet.get_pretty_string()))
                        raise Exception("Received unexpected CXL.io packet")
                elif packet.is_cxl_mem():
                    if (
                        self._component_type != CXL_COMPONENT_TYPE.LD
                        and self._incoming.cxl_mem is None
                    ):
                        logger.error(self._create_message("Got CXL.mem packet on no CXL.mem FIFO"))
                        continue
                    logger.debug(
                        self._create_message(f"Received {self._incoming_dir} CXL.mem packet")
                    )
                    cxl_mem_packet = cast(CxlMemBasePacket, packet)
                    if self._component_type == CXL_COMPONENT_TYPE.LD:
                        # Add LD routing code
                        if cxl_mem_packet.is_m2sreq():
                            ld_id = cxl_mem_packet.m2sreq_header.ld_id
                        elif cxl_mem_packet.is_m2srwd():
                            ld_id = cxl_mem_packet.m2srwd_header.ld_id
                        elif cxl_mem_packet.is_s2mndr():
                            ld_id = cxl_mem_packet.s2mndr_header.ld_id
                        elif cxl_mem_packet.is_s2mdrs():
                            ld_id = cxl_mem_packet.s2mdrs_header.ld_id
                        else:
                            logger.warning(self._create_message("Unexpected CXL.mem packet"))

                        await self._incoming[ld_id].cxl_mem.put(cxl_mem_packet)
                    else:
                        await self._incoming.cxl_mem.put(cxl_mem_packet)

                elif packet.is_cxl_cache():
                    if self._incoming.cxl_cache is None:
                        logger.error(
                            self._create_message("Got CXL.cache packet on no CXL.cache FIFO")
                        )
                        continue
                    logger.debug(
                        self._create_message(f"Received {self._incoming_dir} CXL.cache packet")
                    )
                    cxl_cache_packet = cast(CxlCacheBasePacket, packet)
                    await self._incoming.cxl_cache.put(cxl_cache_packet)
                elif packet.is_cci():
<<<<<<< HEAD
                    if self._incoming.cci_fifo is None:
                        logger.error(self._create_message("Got CCI packet on no CCI FIFO"))
                        continue
                    logger.debug(self._create_message(f"Received {self._incoming_dir} CCI packet"))
                    cci_packet = cast(CciBasePacket, packet)
                    cci_packet_payload = cci_packet.get_packet()
                    await self._incoming.cci_fifo.put(cci_packet_payload)
=======
                    if self._component_type == CXL_COMPONENT_TYPE.D2:
                        logger.error(
                            self._create_message("Got CCI packet on wrong device type - SLD")
                        )
                        raise Exception("Got CCI packet on wrong device type - SLD")
                    if self._component_type == CXL_COMPONENT_TYPE.LD:
                        if self._fmld.upstream_fifo is None:
                            logger.error(self._create_message("Got CCI packet on no CCI FIFO"))
                            raise Exception("Got CCI packet on no CCI FIFO")
                        cci_packet = cast(CciRequestPacket, packet)
                        await self._fmld.upstream_fifo.host_to_target.put(cci_packet)
                    elif self._component_type == CXL_COMPONENT_TYPE.DSP:
                        await self._incoming.cci_fifo.put(packet)
>>>>>>> 972079e4
                else:
                    message = f"Received unexpected {self._incoming_dir} packet"
                    logger.debug(self._create_message(message))
                    raise Exception(message)
            except Exception as e:
                logger.debug(self._create_message(str(e)))
                notification_packet = BaseSidebandPacket.create(
                    SIDEBAND_TYPES.CONNECTION_DISCONNECTED
                )
                await self._notify_outgoing_processors(notification_packet)
                break
        logger.debug(self._create_message(f"Stopped {self._incoming_dir} packet processor"))

    async def _notify_outgoing_processors(self, packet):
        await self._outgoing.cfg_space.put(packet)
        await self._outgoing.mmio.put(packet)
        if self._outgoing.cxl_mem:
            await self._outgoing.cxl_mem.put(packet)
        if self._outgoing.cxl_cache:
            await self._outgoing.cxl_cache.put(packet)
        if self._cci_connection_for_fmld:
            logger.info(self._create_message("Sending disconnection notification to FMLD CCI"))
            await self._fmld.upstream_fifo.target_to_host.put(packet)
        if self._outgoing.cci_fifo:
            logger.info(self._create_message("Sending disconnection notification to CCI"))
            await self._outgoing.cci_fifo.put(packet)

    async def _process_outgoing_cfg_packets(self):
        logger.debug(self._create_message("Starting outgoing CFG FIFO processor"))
        while True:
            packet = await self._outgoing.cfg_space.get()
            if self._is_disconnection_notification(packet):
                break

            cxl_io_packet = cast(CxlIoBasePacket, packet)
            if cxl_io_packet.is_cpl() or cxl_io_packet.is_cpld():
                logger.debug(
                    self._create_message(f"Received {self._outgoing_dir} CXL.io (CPL/CPLD) packet")
                )
                self._pop_tlp_table_entry(cxl_io_packet)
            else:
                logger.debug(
                    self._create_message(
                        f"Received {self._outgoing_dir} CXL.io (CFG_RD/CFG_WR) packet"
                    )
                )
                self._push_tlp_table_entry(cxl_io_packet)
            self._writer.write(bytes(packet))
            await self._writer.drain()
        logger.debug(self._create_message("Stopped outgoing CFG FIFO processor"))

    async def _process_outgoing_mmio_packets(self):
        logger.debug(self._create_message("Starting outgoing MMIO FIFO processor"))
        while True:
            packet = await self._outgoing.mmio.get()
            if self._is_disconnection_notification(packet):
                break
            cxl_io_packet = cast(CxlIoBasePacket, packet)
            if cxl_io_packet.is_cpl() or cxl_io_packet.is_cpld():
                logger.debug(
                    self._create_message(f"Received {self._outgoing_dir} CXL.io (CPL/CPLD) packet")
                )
                self._pop_tlp_table_entry(cxl_io_packet)
            else:
                logger.debug(
                    self._create_message(f"Received {self._outgoing_dir} CXL.io (MRD/MWR) packet")
                )
                if cxl_io_packet.is_mem_write() is False:
                    self._push_tlp_table_entry(cxl_io_packet)
            self._writer.write(bytes(packet))
            await self._writer.drain()
        logger.debug(self._create_message("Stopped outgoing MMIO FIFO processor"))

    async def _process_outgoing_cxl_mem_packets(self):
        logger.debug(self._create_message("Starting outgoing CXL.mem FIFO processor"))
        while True:
            packet = await self._outgoing.cxl_mem.get()
            if self._is_disconnection_notification(packet):
                break
            self._writer.write(bytes(packet))
            await self._writer.drain()
        logger.debug(self._create_message("Stopped outgoing CXL.mem FIFO processor"))

    async def _process_outgoing_cxl_cache_packets(self):
        logger.debug(self._create_message("Starting outgoing CXL.cache FIFO processor"))
        while True:
            packet = await self._outgoing.cxl_cache.get()
            if self._is_disconnection_notification(packet):
                break
            self._writer.write(bytes(packet))
            await self._writer.drain()
        logger.debug(self._create_message("Stopped outgoing CXL.cache FIFO processor"))

    async def _process_outgoing_cci_packets(self):
        logger.debug(self._create_message("Starting outgoing CCI FIFO processor"))
        while True:
            if self._component_type == CXL_COMPONENT_TYPE.LD:
                packet: CciResponsePacket = await self._fmld.upstream_fifo.target_to_host.get()
                if self._is_disconnection_notification(packet):
                    logger.info(self._create_message("Stopped outgoing CCI FIFO processor"))
                    break
                opcode = packet.get_command_opcode()
                logger.info(self._create_message(f"Received CCI packet with opcode {opcode:x}"))
                if opcode == CCI_FM_API_COMMAND_OPCODE.GET_LD_INFO:
                    packet = cast(GetLdInfoResponsePacket, packet)
                    self._writer.write(bytes(packet))
                    await self._writer.drain()
                elif opcode == CCI_FM_API_COMMAND_OPCODE.GET_LD_ALLOCATIONS:
                    packet = cast(GetLdAllocationsResponsePacket, packet)
                    self._writer.write(bytes(packet))
                    await self._writer.drain()
                elif opcode == CCI_FM_API_COMMAND_OPCODE.SET_LD_ALLOCATIONS:
                    packet = cast(SetLdAllocationsResponsePacket, packet)
                    self._writer.write(bytes(packet))
                    await self._writer.drain()
                else:
                    logger.warning(self._create_message("Unsupported CCI packet"))
            elif self._component_type == CXL_COMPONENT_TYPE.DSP:
                packet = await self._outgoing.cci_fifo.get()
                if self._is_disconnection_notification(packet):
                    break
                self._writer.write(bytes(packet))
                await self._writer.drain()
            else:
                break
        logger.debug(self._create_message("Stopped outgoing CCI FIFO processor"))

    async def _process_outgoing_packets(self):
        tasks = [
            create_task(self._process_outgoing_cfg_packets()),
            create_task(self._process_outgoing_mmio_packets()),
        ]
        if self._outgoing.cxl_mem:
            tasks.append(create_task(self._process_outgoing_cxl_mem_packets()))
        if self._outgoing.cxl_cache:
            tasks.append(create_task(self._process_outgoing_cxl_cache_packets()))
        tasks.append(create_task(self._process_outgoing_cci_packets()))
        # TODO: Enable later when CCI for LD is needed
        # if self._outgoing.cci_fifo:
        #     tasks.append(create_task(self._process_outgoing_XXX()))
        await gather(*tasks)

    async def _run(self):
        tasks = [
            create_task(self._process_incoming_packets()),
            create_task(self._process_outgoing_packets()),
        ]
        if self._fmld:
            fmld_task = [create_task(self._fmld.run())]
            await self._fmld.wait_for_ready()

        await self._change_status_to_running()

        if self._fmld:
            await gather(*fmld_task)
        await gather(*tasks)

    async def _stop(self):
        # TODO: Enable later when CCI for LD is needed
        # if self._outgoing.cci_fifo:
        #     self._fmld._upstream_fifo.target_to_host.abort()
        # await self._fmld._upstream_fifo.target_to_host.put(None)
        if self._fmld:
            task = create_task(self._fmld.stop())
            await gather(task)
        self._reader.abort()<|MERGE_RESOLUTION|>--- conflicted
+++ resolved
@@ -299,15 +299,6 @@
                     cxl_cache_packet = cast(CxlCacheBasePacket, packet)
                     await self._incoming.cxl_cache.put(cxl_cache_packet)
                 elif packet.is_cci():
-<<<<<<< HEAD
-                    if self._incoming.cci_fifo is None:
-                        logger.error(self._create_message("Got CCI packet on no CCI FIFO"))
-                        continue
-                    logger.debug(self._create_message(f"Received {self._incoming_dir} CCI packet"))
-                    cci_packet = cast(CciBasePacket, packet)
-                    cci_packet_payload = cci_packet.get_packet()
-                    await self._incoming.cci_fifo.put(cci_packet_payload)
-=======
                     if self._component_type == CXL_COMPONENT_TYPE.D2:
                         logger.error(
                             self._create_message("Got CCI packet on wrong device type - SLD")
@@ -321,7 +312,6 @@
                         await self._fmld.upstream_fifo.host_to_target.put(cci_packet)
                     elif self._component_type == CXL_COMPONENT_TYPE.DSP:
                         await self._incoming.cci_fifo.put(packet)
->>>>>>> 972079e4
                 else:
                     message = f"Received unexpected {self._incoming_dir} packet"
                     logger.debug(self._create_message(message))
