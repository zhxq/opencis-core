"""
 Copyright (c) 2024, Eeum, Inc.

 This software is licensed under the terms of the Revised BSD License.
 See LICENSE for details.
"""

from typing import Optional, Tuple, List
from asyncio import create_task, gather
from dataclasses import dataclass
from enum import Enum, auto
from math import log2

from opencxl.util.logger import logger
from opencxl.util.component import RunnableComponent
from opencxl.cxl.transport.memory_fifo import (
    MemoryFifoPair,
    MEMORY_REQUEST_TYPE,
    MemoryResponse,
    MEMORY_RESPONSE_STATUS,
)
from opencxl.cxl.transport.cache_fifo import (
    CacheFifoPair,
    CacheRequest,
    CACHE_REQUEST_TYPE,
    CacheResponse,
    CACHE_RESPONSE_STATUS,
)


class MEM_ADDR_TYPE(Enum):
    DRAM = auto()
    CFG = auto()
    MMIO = auto()
    CXL_CACHED = auto()
    CXL_CACHED_BI = auto()
    CXL_UNCACHED = auto
    OOB = auto()


@dataclass
class MemoryRange:
    base_addr: int
    size: int
    addr_type: MEM_ADDR_TYPE


class COH_STATE_MACHINE(Enum):
    COH_STATE_INIT = auto()
    COH_STATE_START = auto()
    COH_STATE_WAIT = auto()
    COH_STATE_DONE = auto()


@dataclass
class CohStateMachine:
    state: COH_STATE_MACHINE
    packet: None
    cache_rsp: CACHE_RESPONSE_STATUS
    cache_list: list
    birsp_sched: bool


class CacheCheck(Enum):
    CACHE_HIT = auto()
    CACHE_MISS = auto()


class CacheState(Enum):
    CACHE_INVALID = auto()
    CACHE_SHARED = auto()
    CACHE_EXCLUSIVE = auto()
    CACHE_MODIFIED = auto()


@dataclass
class CacheBlock:
    state: CacheState = CacheState.CACHE_INVALID
    tag: int = 0
    priority: int = 0
    data: int = 0


@dataclass
class SetCounter:
    counter: int = 0


@dataclass
class CacheControllerConfig:
    component_name: str
    processor_to_cache_fifo: MemoryFifoPair
    cache_to_coh_agent_fifo: CacheFifoPair
    coh_agent_to_cache_fifo: CacheFifoPair
    cache_to_coh_bridge_fifo: CacheFifoPair = None
    coh_bridge_to_cache_fifo: CacheFifoPair = None
    cache_num_assoc: Optional[int] = 4
    cache_num_set: Optional[int] = 8


class CacheController(RunnableComponent):
    def __init__(self, config: CacheControllerConfig):
        self._component_name = config.component_name
        super().__init__(lambda class_name: f"{config.component_name}:{class_name}")

        self._cache_blk_bit = 6
        self._cache_blk_size = 1 << self._cache_blk_bit

        self._cache_assoc_size = config.cache_num_assoc
        self._cache_assoc_bit = int(log2(self._cache_assoc_size))
        assert self._cache_assoc_size == (1 << self._cache_assoc_bit)

        self._cache_set_size = config.cache_num_set
        self._cache_set_bit = int(log2(self._cache_set_size))
        assert self._cache_set_size == (1 << self._cache_set_bit)

        # cache controller connections within CXL complex host module
        self._processor_to_cache_fifo = config.processor_to_cache_fifo
        self._cache_to_coh_agent_fifo = config.cache_to_coh_agent_fifo
        self._coh_agent_to_cache_fifo = config.coh_agent_to_cache_fifo
        self._cache_to_coh_bridge_fifo = config.cache_to_coh_bridge_fifo
        self._coh_bridge_to_cache_fifo = config.coh_bridge_to_cache_fifo

        self._memory_ranges: List[MemoryRange] = []

        self._init_cache()
        logger.debug(self._create_message(f"{config.component_name} LLC Generated"))

    def _init_cache(self) -> None:
        # simple cache structure
        self._cache = [
            [CacheBlock() for assoc in range(self._cache_assoc_size)]
            for set in range(self._cache_set_size)
        ]
        # for cache block eviction algorithm
        self._setcnt = [SetCounter() for set in range(self._cache_set_size)]

        self._blk_mask = self._cache_blk_size - 1
        self._set_mask = (self._cache_set_size - 1) << self._cache_blk_bit
        self._tag_mask = ~(self._set_mask | self._blk_mask)

    def get_memory_ranges(self):
        return self._memory_ranges

    def add_mem_range(self, addr: int, size: int, addr_type: MEM_ADDR_TYPE):
        self._memory_ranges.append(MemoryRange(base_addr=addr, size=size, addr_type=addr_type))

    def remove_mem_range(self, base_addr: int, size: int, addr_type: MEM_ADDR_TYPE):
        r = MemoryRange(base_addr, size, addr_type)
        if r in self._memory_ranges:
            logger.info(
                self._create_message(
                    f"Removing MemoryRange addr: 0x{base_addr:x} addr_type: {addr_type.name}"
                )
            )
            self._memory_ranges.remove(r)
            return
        logger.error(
            self._create_message(f"MemoryRange addr:{base_addr} {addr_type.name} not found.")
        )

    def _get_mem_range(self, addr: int) -> MemoryRange:
        for range in self._memory_ranges:
            if range.base_addr <= addr < (range.base_addr + range.size):
                return range
        logger.warning(self._create_message(f"0x{addr:x} is OOB"))
        return None

    def get_mem_range(self, addr: int) -> MemoryRange:
        return self._get_mem_range(addr)

    def get_mem_addr_type(self, addr: int) -> MEM_ADDR_TYPE:
        r = self._get_mem_range(addr)
        if not r:
            return MEM_ADDR_TYPE.OOB
        return r.addr_type

    def _cache_priority_update(self, set: int, blk: int) -> None:
        self._cache[set][blk].priority = self._setcnt[set].counter
        self._setcnt[set].counter += 1

    def _cache_extract_tag(self, addr: int) -> int:
        return (addr & self._tag_mask) >> (self._cache_set_bit + self._cache_blk_bit)

    def _cache_extract_set(self, addr: int) -> int:
        return (addr & self._set_mask) >> self._cache_blk_bit

    def _cache_extract_block_state(self, set: int, blk: int) -> CacheState:
        return self._cache[set][blk].state

    def _cache_assem_addr(self, set: int, blk: int) -> int:
        tag = self._cache[set][blk].tag
        assert self._cache[set][blk].state != CacheState.CACHE_INVALID

        return tag << (self._cache_set_bit + self._cache_blk_bit) | set << self._cache_blk_bit

    def _cache_update_block_state(self, tag: int, set: int, blk: int, state: CacheState) -> None:
        if state != CacheState.CACHE_INVALID:
            self._cache_priority_update(set, blk)

        self._cache[set][blk].tag = tag
        self._cache[set][blk].state = state

    def _cache_find_replace_block(self, set: int) -> Tuple[int, CacheState]:
        min_priority = self._cache[set][0].priority
        min_idx = 0

        for idx in range(1, self._cache_assoc_size):
            if self._cache[set][idx].priority < min_priority:
                min_priority = self._cache[set][idx].priority
                min_idx = idx

        return min_idx, self._cache[set][min_idx].state

    def _cache_find_invalid_block(self, set: int) -> int:
        for blk in range(self._cache_assoc_size):
            if self._cache[set][blk].state == CacheState.CACHE_INVALID:
                return blk

        return None

    def _cache_find_valid_block(self, tag: int, set: int) -> Tuple[int, CacheState]:
        for blk in range(self._cache_assoc_size):
            if (self._cache[set][blk].tag == tag) and (
                self._cache[set][blk].state != CacheState.CACHE_INVALID
            ):
                return blk, self._cache[set][blk].state

        return None, None

    def _cache_data_read(self, set: int, blk: int) -> int:
        self._cache_priority_update(set, blk)

        return self._cache[set][blk].data

    def _cache_data_write(self, set: int, blk: int, data: int) -> None:
        self._cache_priority_update(set, blk)
        self._cache[set][blk].data = data

    def _cache_rsp_state_lookup(self, packet: CacheResponse) -> CacheState:
        if packet.status == CACHE_RESPONSE_STATUS.OK:
            cache_state = CacheState.CACHE_EXCLUSIVE
        elif packet.status == CACHE_RESPONSE_STATUS.RSP_S:
            cache_state = CacheState.CACHE_SHARED
        elif packet.status == CACHE_RESPONSE_STATUS.RSP_I:
            cache_state = CacheState.CACHE_EXCLUSIVE
        elif packet.status == CACHE_RESPONSE_STATUS.RSP_V:
            cache_state = CacheState.CACHE_INVALID
        return cache_state

    def _get_cache_fifo(self, addr: int) -> CacheFifoPair:
        addr_type = self.get_mem_addr_type(addr)
        match addr_type:
            case MEM_ADDR_TYPE.DRAM:
                return self._cache_to_coh_bridge_fifo
            case MEM_ADDR_TYPE.CXL_CACHED | MEM_ADDR_TYPE.CXL_CACHED_BI:
                return self._cache_to_coh_agent_fifo
            case _:
                raise Exception(f"OOB Memory Address: 0x{addr:x}")

    async def _memory_load(self, addr: int, size: int) -> CacheResponse:
        cache_fifo = self._get_cache_fifo(addr)
        packet = CacheRequest(CACHE_REQUEST_TYPE.SNP_DATA, addr, size)
        await cache_fifo.request.put(packet)
        packet = await cache_fifo.response.get()
        return packet

<<<<<<< HEAD
    async def _memory_store(self, address: int, size: int, prev_state: CacheState, value) -> None:
        # Check for dirtiness, use WRITE_BACK_CLEAN if clean
        if prev_state == CacheState.CACHE_MODIFIED:
            packet = CacheRequest(CACHE_REQUEST_TYPE.WRITE_BACK, address, size, value)
        else:
            packet = CacheRequest(CACHE_REQUEST_TYPE.WRITE_BACK_CLEAN, address, size, value)
        await self._cache_to_coh_agent_fifo.request.put(packet)
        await self._cache_to_coh_agent_fifo.response.get()
=======
    async def _memory_store(self, addr: int, size: int, value: int) -> None:
        cache_fifo = self._get_cache_fifo(addr)
        packet = CacheRequest(CACHE_REQUEST_TYPE.WRITE_BACK, addr, size, value)
        await cache_fifo.request.put(packet)
        await cache_fifo.response.get()
>>>>>>> 9a5ea25a

    # For request: coherency tasks from cache controller to coh module
    async def _cache_to_coh_state_lookup(self, addr: int) -> None:
        addr_type = self.get_mem_addr_type(addr)
        if addr_type == MEM_ADDR_TYPE.DRAM:
            cache_fifo = self._cache_to_coh_bridge_fifo
        elif addr_type == MEM_ADDR_TYPE.CXL_CACHED_BI:
            cache_fifo = self._cache_to_coh_agent_fifo
        else:
            # no need to send SNP_INV
            return

        packet = CacheRequest(CACHE_REQUEST_TYPE.SNP_INV, addr)
        await cache_fifo.request.put(packet)
        packet = await cache_fifo.response.get()
        assert packet.status == CACHE_RESPONSE_STATUS.RSP_I

    # For response: coherency tasks from coh module to cache controller
    async def _coh_to_cache_state_lookup(
        self, type: CACHE_REQUEST_TYPE, addr: int
    ) -> Tuple[int, int, CacheState]:
        data = 0
        tag = self._cache_extract_tag(addr)
        set = self._cache_extract_set(addr)

<<<<<<< HEAD
        cache_blk, prev_state = self._cache_find_valid_block(tag, set)

=======
        cache_blk = self._cache_find_valid_block(tag, set)
>>>>>>> 9a5ea25a
        if cache_blk is not None:
            data = self._cache_data_read(set, cache_blk)
            if type == CACHE_REQUEST_TYPE.SNP_DATA:
                self._cache_update_block_state(tag, set, cache_blk, CacheState.CACHE_SHARED)
            elif type == CACHE_REQUEST_TYPE.SNP_INV:
                self._cache_update_block_state(tag, set, cache_blk, CacheState.CACHE_INVALID)
            elif type == CACHE_REQUEST_TYPE.SNP_CUR:
                pass
            elif type == CACHE_REQUEST_TYPE.WRITE_BACK:
                assert self._cache_extract_block_state(set, cache_blk) == CacheState.CACHE_SHARED

        return cache_blk, data, prev_state

    # cache access for read
    async def cache_coherent_load(self, addr: int, size: int) -> int:
        assert size == self._cache_blk_size

        tag = self._cache_extract_tag(addr)
        set = self._cache_extract_set(addr)

<<<<<<< HEAD
        cache_blk, _ = self._cache_find_valid_block(tag, set)

        # cache hit
=======
        cache_blk = self._cache_find_valid_block(tag, set)
>>>>>>> 9a5ea25a
        if cache_blk is not None:
            # cache hit
            data = self._cache_data_read(set, cache_blk)
        else:
            # cache miss
            cache_blk = self._cache_find_invalid_block(set)

            # cache block full
            if cache_blk is None:
                cache_blk, prev_state = self._cache_find_replace_block(set)
                assem_addr = self._cache_assem_addr(set, cache_blk)
                cached_data = self._cache_data_read(set, cache_blk)

                # cacheline flush to secure space
                await self._memory_store(assem_addr, size, prev_state, cached_data)
                self._cache_update_block_state(tag, set, cache_blk, CacheState.CACHE_INVALID)

            # coherency check whenever inserting a cache block
            # snoop_data to get mesi response
            packet = await self._memory_load(addr, size)
            data = packet.data

            cache_state = self._cache_rsp_state_lookup(packet)
            if cache_state == CacheState.CACHE_INVALID:
                return data

            assert self._cache_extract_block_state(set, cache_blk) == CacheState.CACHE_INVALID
            self._cache_update_block_state(tag, set, cache_blk, cache_state)
            self._cache_data_write(set, cache_blk, data)

        return data

    # cache access for write
    async def cache_coherent_store(self, addr: int, size: int, data: int) -> None:
        assert size == self._cache_blk_size

        tag = self._cache_extract_tag(addr)
        set = self._cache_extract_set(addr)

<<<<<<< HEAD
        cache_blk, _ = self._cache_find_valid_block(tag, set)

        # cache hit
=======
        cache_blk = self._cache_find_valid_block(tag, set)
>>>>>>> 9a5ea25a
        if cache_blk is not None:
            # cache hit
            cache_state = self._cache_extract_block_state(set, cache_blk)
            assert cache_state != CacheState.CACHE_INVALID

            if cache_state == CacheState.CACHE_SHARED:
                # can be real shared or exclusive-shared
                await self._cache_to_coh_state_lookup(addr)
                self._cache_update_block_state(tag, set, cache_blk, CacheState.CACHE_EXCLUSIVE)

            self._cache_update_block_state(tag, set, cache_blk, CacheState.CACHE_MODIFIED)
            self._cache_data_write(set, cache_blk, data)
        else:
            # cache miss
            cache_blk = self._cache_find_invalid_block(set)

            # cache block full
            if cache_blk is None:
                cache_blk, prev_state = self._cache_find_replace_block(set)
                assem_addr = self._cache_assem_addr(set, cache_blk)
                cached_data = self._cache_data_read(set, cache_blk)

                # cacheline flush to secure space
                await self._memory_store(assem_addr, size, prev_state, cached_data)
                self._cache_update_block_state(tag, set, cache_blk, CacheState.CACHE_INVALID)

            # coherency check whenever inserting a cache block
            # always snoop_invalidate for now
            await self._cache_to_coh_state_lookup(addr)

            # todo: read memory if partial update is supported
            self._cache_update_block_state(tag, set, cache_blk, CacheState.CACHE_MODIFIED)
            self._cache_data_write(set, cache_blk, data)

    async def _uncached_load(self, addr: int, size: int) -> int:
        packet = CacheRequest(CACHE_REQUEST_TYPE.UNCACHED_READ, addr, size)
        await self._cache_to_coh_agent_fifo.request.put(packet)
        resp = await self._cache_to_coh_agent_fifo.response.get()
        return resp.data

    async def _uncached_store(self, addr: int, size: int, data: int) -> int:
        packet = CacheRequest(CACHE_REQUEST_TYPE.UNCACHED_WRITE, addr, size, data)
        await self._cache_to_coh_agent_fifo.request.put(packet)
        await self._cache_to_coh_agent_fifo.response.get()

    # registered event loop for processor's cache load/store operations
    async def _processor_request_scheduler(self):
        while True:
            packet = await self._processor_to_cache_fifo.request.get()
            if packet is None:
                logger.debug(
                    self._create_message("Stop processing processor request scheduler fifo")
                )
                break

            match packet.type:
                case MEMORY_REQUEST_TYPE.READ:
                    data = await self.cache_coherent_load(packet.addr, packet.size)
                    packet = MemoryResponse(MEMORY_RESPONSE_STATUS.OK, data)
                    await self._processor_to_cache_fifo.response.put(packet)

                case MEMORY_REQUEST_TYPE.UNCACHED_READ:
                    data = await self._uncached_load(packet.addr, packet.size)
                    packet = MemoryResponse(MEMORY_RESPONSE_STATUS.OK, data)
                    await self._processor_to_cache_fifo.response.put(packet)

                case MEMORY_REQUEST_TYPE.WRITE:
                    await self.cache_coherent_store(packet.addr, packet.size, packet.data)
                    packet = MemoryResponse(MEMORY_RESPONSE_STATUS.OK)
                    await self._processor_to_cache_fifo.response.put(packet)

                case MEMORY_REQUEST_TYPE.UNCACHED_WRITE:
                    await self._uncached_store(packet.addr, packet.size, packet.data)
                    packet = MemoryResponse(MEMORY_RESPONSE_STATUS.OK)
                    await self._processor_to_cache_fifo.response.put(packet)

                case _:
                    assert False

    async def _run_coh_request(self, packet: CacheRequest):
        cache_blk, data = await self._coh_to_cache_state_lookup(packet.type, packet.addr)
        if cache_blk is None:
            packet = CacheResponse(CACHE_RESPONSE_STATUS.RSP_MISS, data)
        elif packet.type == CACHE_REQUEST_TYPE.SNP_DATA:
            packet = CacheResponse(CACHE_RESPONSE_STATUS.RSP_S, data)
        elif packet.type == CACHE_REQUEST_TYPE.SNP_INV:
            packet = CacheResponse(CACHE_RESPONSE_STATUS.RSP_I, data)
        elif packet.type == CACHE_REQUEST_TYPE.SNP_CUR:
            packet = CacheResponse(CACHE_RESPONSE_STATUS.RSP_V, data)
        elif packet.type == CACHE_REQUEST_TYPE.WRITE_BACK:
            packet = CacheResponse(CACHE_RESPONSE_STATUS.RSP_V, data)
        else:
            assert False
        await self._coh_agent_to_cache_fifo.response.put(packet)

    # registered event loop for coh module's cache loopup operations
    async def _coh_agent_request_scheduler(self):
        while True:
            packet = await self._coh_agent_to_cache_fifo.request.get()
            if packet is None:
                logger.debug(
                    self._create_message("Stop processing coh agent request scheduler fifo")
                )
                break
            self._run_coh_request(packet)

<<<<<<< HEAD
            cache_blk, data, prev_state = await self._coh_to_cache_state_lookup(
                packet.type, packet.address
            )
            if cache_blk is None:
                packet = CacheResponse(CACHE_RESPONSE_STATUS.RSP_MISS, data)
            elif packet.type == CACHE_REQUEST_TYPE.SNP_DATA:
                rsp_status = CACHE_RESPONSE_STATUS.RSP_S
                if prev_state == CacheState.CACHE_MODIFIED:
                    rsp_status = CACHE_RESPONSE_STATUS.RSP_M
                elif prev_state == CacheState.CACHE_EXCLUSIVE:
                    rsp_status = CACHE_RESPONSE_STATUS.RSP_E
                packet = CacheResponse(rsp_status, data)
            elif packet.type == CACHE_REQUEST_TYPE.SNP_INV:
                packet = CacheResponse(CACHE_RESPONSE_STATUS.RSP_I, data)
            elif packet.type == CACHE_REQUEST_TYPE.SNP_CUR:
                packet = CacheResponse(CACHE_RESPONSE_STATUS.RSP_V, data)
            elif packet.type == CACHE_REQUEST_TYPE.WRITE_BACK:
                packet = CacheResponse(CACHE_RESPONSE_STATUS.RSP_V, data)
            else:
                assert False
            await self._coh_agent_to_cache_fifo.response.put(packet)
=======
    async def _coh_bridge_request_scheduler(self):
        while True:
            packet = await self._coh_bridge_to_cache_fifo.request.get()
            if packet is None:
                logger.debug(
                    self._create_message("Stop processing coh bridge request scheduler fifo")
                )
                break
            self._run_coh_request(packet)
>>>>>>> 9a5ea25a

    async def _run(self):
        tasks = [
            create_task(self._processor_request_scheduler()),
            create_task(self._coh_agent_request_scheduler()),
        ]
        if self._cache_to_coh_bridge_fifo:
            tasks.append(create_task(self._coh_bridge_request_scheduler()))
        await self._change_status_to_running()
        await gather(*tasks)

    async def _stop(self):
        await self._processor_to_cache_fifo.request.put(None)
        await self._coh_agent_to_cache_fifo.request.put(None)<|MERGE_RESOLUTION|>--- conflicted
+++ resolved
@@ -265,22 +265,15 @@
         packet = await cache_fifo.response.get()
         return packet
 
-<<<<<<< HEAD
     async def _memory_store(self, address: int, size: int, prev_state: CacheState, value) -> None:
+        cache_fifo = self._get_cache_fifo(addr)
         # Check for dirtiness, use WRITE_BACK_CLEAN if clean
         if prev_state == CacheState.CACHE_MODIFIED:
             packet = CacheRequest(CACHE_REQUEST_TYPE.WRITE_BACK, address, size, value)
         else:
             packet = CacheRequest(CACHE_REQUEST_TYPE.WRITE_BACK_CLEAN, address, size, value)
-        await self._cache_to_coh_agent_fifo.request.put(packet)
-        await self._cache_to_coh_agent_fifo.response.get()
-=======
-    async def _memory_store(self, addr: int, size: int, value: int) -> None:
-        cache_fifo = self._get_cache_fifo(addr)
-        packet = CacheRequest(CACHE_REQUEST_TYPE.WRITE_BACK, addr, size, value)
         await cache_fifo.request.put(packet)
         await cache_fifo.response.get()
->>>>>>> 9a5ea25a
 
     # For request: coherency tasks from cache controller to coh module
     async def _cache_to_coh_state_lookup(self, addr: int) -> None:
@@ -306,12 +299,7 @@
         tag = self._cache_extract_tag(addr)
         set = self._cache_extract_set(addr)
 
-<<<<<<< HEAD
         cache_blk, prev_state = self._cache_find_valid_block(tag, set)
-
-=======
-        cache_blk = self._cache_find_valid_block(tag, set)
->>>>>>> 9a5ea25a
         if cache_blk is not None:
             data = self._cache_data_read(set, cache_blk)
             if type == CACHE_REQUEST_TYPE.SNP_DATA:
@@ -332,13 +320,7 @@
         tag = self._cache_extract_tag(addr)
         set = self._cache_extract_set(addr)
 
-<<<<<<< HEAD
         cache_blk, _ = self._cache_find_valid_block(tag, set)
-
-        # cache hit
-=======
-        cache_blk = self._cache_find_valid_block(tag, set)
->>>>>>> 9a5ea25a
         if cache_blk is not None:
             # cache hit
             data = self._cache_data_read(set, cache_blk)
@@ -378,13 +360,7 @@
         tag = self._cache_extract_tag(addr)
         set = self._cache_extract_set(addr)
 
-<<<<<<< HEAD
         cache_blk, _ = self._cache_find_valid_block(tag, set)
-
-        # cache hit
-=======
-        cache_blk = self._cache_find_valid_block(tag, set)
->>>>>>> 9a5ea25a
         if cache_blk is not None:
             # cache hit
             cache_state = self._cache_extract_block_state(set, cache_blk)
@@ -465,11 +441,18 @@
                     assert False
 
     async def _run_coh_request(self, packet: CacheRequest):
-        cache_blk, data = await self._coh_to_cache_state_lookup(packet.type, packet.addr)
+        cache_blk, data, prev_state = await self._coh_to_cache_state_lookup(
+            packet.type, packet.address
+        )
         if cache_blk is None:
             packet = CacheResponse(CACHE_RESPONSE_STATUS.RSP_MISS, data)
         elif packet.type == CACHE_REQUEST_TYPE.SNP_DATA:
-            packet = CacheResponse(CACHE_RESPONSE_STATUS.RSP_S, data)
+            rsp_status = CACHE_RESPONSE_STATUS.RSP_S
+            if prev_state == CacheState.CACHE_MODIFIED:
+                rsp_status = CACHE_RESPONSE_STATUS.RSP_M
+            elif prev_state == CacheState.CACHE_EXCLUSIVE:
+                rsp_status = CACHE_RESPONSE_STATUS.RSP_E
+            packet = CacheResponse(rsp_status, data)
         elif packet.type == CACHE_REQUEST_TYPE.SNP_INV:
             packet = CacheResponse(CACHE_RESPONSE_STATUS.RSP_I, data)
         elif packet.type == CACHE_REQUEST_TYPE.SNP_CUR:
@@ -491,29 +474,6 @@
                 break
             self._run_coh_request(packet)
 
-<<<<<<< HEAD
-            cache_blk, data, prev_state = await self._coh_to_cache_state_lookup(
-                packet.type, packet.address
-            )
-            if cache_blk is None:
-                packet = CacheResponse(CACHE_RESPONSE_STATUS.RSP_MISS, data)
-            elif packet.type == CACHE_REQUEST_TYPE.SNP_DATA:
-                rsp_status = CACHE_RESPONSE_STATUS.RSP_S
-                if prev_state == CacheState.CACHE_MODIFIED:
-                    rsp_status = CACHE_RESPONSE_STATUS.RSP_M
-                elif prev_state == CacheState.CACHE_EXCLUSIVE:
-                    rsp_status = CACHE_RESPONSE_STATUS.RSP_E
-                packet = CacheResponse(rsp_status, data)
-            elif packet.type == CACHE_REQUEST_TYPE.SNP_INV:
-                packet = CacheResponse(CACHE_RESPONSE_STATUS.RSP_I, data)
-            elif packet.type == CACHE_REQUEST_TYPE.SNP_CUR:
-                packet = CacheResponse(CACHE_RESPONSE_STATUS.RSP_V, data)
-            elif packet.type == CACHE_REQUEST_TYPE.WRITE_BACK:
-                packet = CacheResponse(CACHE_RESPONSE_STATUS.RSP_V, data)
-            else:
-                assert False
-            await self._coh_agent_to_cache_fifo.response.put(packet)
-=======
     async def _coh_bridge_request_scheduler(self):
         while True:
             packet = await self._coh_bridge_to_cache_fifo.request.get()
@@ -523,7 +483,6 @@
                 )
                 break
             self._run_coh_request(packet)
->>>>>>> 9a5ea25a
 
     async def _run(self):
         tasks = [
