--- conflicted
+++ resolved
@@ -209,17 +209,10 @@
         self._routing_tasks = AsyncGatherer()
 
         self._downstream_connection = CxlConnection()
-<<<<<<< HEAD
-        self._upstream_connections = {}
-
-        self._up_routing = PpbUpRouting(self._downstream_connection, self._upstream_connections)
-        self._down_routings = {}
-=======
         self._upstream_connections: dict[int, CxlConnection] = {}
 
         self._up_routing = PpbUpRouting(self._downstream_connection, self._upstream_connections)
         self._down_routings: dict[int, PpbDownRouting] = {}
->>>>>>> 972079e4
 
     def _get_label(self) -> str:
         return f"PPB{self._port_index}"
@@ -228,11 +221,7 @@
         message = f"[{self.__class__.__name__}:{self._get_label()}] {message}"
         return message
 
-<<<<<<< HEAD
-    def get_upstream_connection(self) -> CxlConnection:
-=======
     def get_upstream_connection(self):
->>>>>>> 972079e4
         return self._upstream_connections
 
     def get_downstream_connection(self) -> CxlConnection:
