"""
 Copyright (c) 2024, Eeum, Inc.

 This software is licensed under the terms of the Revised BSD License.
 See LICENSE for details.
"""

from asyncio import create_task, gather
from enum import Enum, auto
from typing import Optional

<<<<<<< HEAD
from opencxl.cxl.config_space.dvsec.cxl_devices import (
    DvsecCxlCacheableRangeOptions,
    DvsecCxlCapabilityOptions,
=======
from opencxl.cxl.transport.transaction import (
    CXL_MEM_S2MBISNP_OPCODE,
    CxlMemBISnpPacket,
>>>>>>> 46bc6df5
)
from opencxl.util.logger import logger
from opencxl.util.component import RunnableComponent
from opencxl.cxl.component.cxl_connection import CxlConnection
from opencxl.cxl.component.cxl_mem_manager import CxlMemManager
from opencxl.cxl.component.cxl_io_manager import CxlIoManager
from opencxl.cxl.mmio import CombinedMmioRegister, CombinedMmioRegiterOptions
from opencxl.cxl.config_space.dvsec import (
    CXL_DEVICE_TYPE,
    DvsecConfigSpaceOptions,
    DvsecRegisterLocatorOptions,
)
from opencxl.cxl.config_space.doe.doe import CxlDoeExtendedCapabilityOptions
from opencxl.cxl.config_space.device import (
    CxlType3SldConfigSpace,
    CxlType3SldConfigSpaceOptions,
)
from opencxl.cxl.component.cxl_memory_device_component import (
    CxlMemoryDeviceComponent,
    MemoryDeviceIdentity,
    HDM_DECODER_COUNT,
)
from opencxl.pci.component.pci import (
    PciComponent,
    PciComponentIdentity,
    EEUM_VID,
    SW_SLD_DID,
    PCI_CLASS,
    MEMORY_CONTROLLER_SUBCLASS,
)
from opencxl.pci.component.mmio_manager import MmioManager, BarEntry
from opencxl.pci.component.config_space_manager import (
    ConfigSpaceManager,
    PCI_DEVICE_TYPE,
)


class CXL_T3_DEV_TYPE(Enum):
    SLD = auto()
    MLD = auto()


class CxlType3Device(RunnableComponent):
    def __init__(
        self,
        transport_connection: CxlConnection,
        memory_size: int,
        memory_file: str,
        dev_type: CXL_T3_DEV_TYPE,
        decoder_count: HDM_DECODER_COUNT = HDM_DECODER_COUNT.DECODER_4,
        label: Optional[str] = None,
    ):
        # pylint: disable=unused-argument
        super().__init__(label)
        self._memory_size = memory_size
        self._memory_file = memory_file
        self._decoder_count = decoder_count
        self._cxl_memory_device_component = None
        self._upstream_connection = transport_connection

        self._cxl_io_manager = CxlIoManager(
            self._upstream_connection.mmio_fifo,
            None,
            self._upstream_connection.cfg_fifo,
            None,
            device_type=PCI_DEVICE_TYPE.ENDPOINT,
            init_callback=self._init_device,
            label=self._label,
        )
        self._cxl_mem_manager = CxlMemManager(
            upstream_fifo=self._upstream_connection.cxl_mem_fifo,
            label=self._label,
        )

        # Update CxlMemManager with a CxlMemoryDeviceComponent
        self._cxl_mem_manager.set_memory_device_component(self._cxl_memory_device_component)

    def _init_device(
        self,
        mmio_manager: MmioManager,
        config_space_manager: ConfigSpaceManager,
    ):
        # Create PCiComponent
        pci_identity = PciComponentIdentity(
            vendor_id=EEUM_VID,
            device_id=SW_SLD_DID,
            base_class_code=PCI_CLASS.MEMORY_CONTROLLER,
            sub_class_coce=MEMORY_CONTROLLER_SUBCLASS.CXL_MEMORY_DEVICE,
            programming_interface=0x10,
        )
        pci_component = PciComponent(pci_identity, mmio_manager)

        # Create CxlMemoryDeviceComponent
        logger.debug(f"Total Capacity = {self._memory_size:x}")
        identity = MemoryDeviceIdentity()
        identity.fw_revision = MemoryDeviceIdentity.ascii_str_to_int("EEUM EMU 1.0", 16)
        identity.set_total_capacity(self._memory_size)
        identity.set_volatile_only_capacity(self._memory_size)
        self._cxl_memory_device_component = CxlMemoryDeviceComponent(
            identity,
            decoder_count=self._decoder_count,
            memory_file=self._memory_file,
            label=self._label,
        )

        # Create CombinedMmioRegister
        options = CombinedMmioRegiterOptions(cxl_component=self._cxl_memory_device_component)
        mmio_register = CombinedMmioRegister(options=options, parent_name="mmio")

        # Update MmioManager with new bar entires
        mmio_manager.set_bar_entries([BarEntry(register=mmio_register)])

        config_space_register_options = CxlType3SldConfigSpaceOptions(
            pci_component=pci_component,
            dvsec=DvsecConfigSpaceOptions(
                register_locator=DvsecRegisterLocatorOptions(
                    registers=mmio_register.get_dvsec_register_offsets()
                ),
                device_type=CXL_DEVICE_TYPE.LD,
                memory_device_component=self._cxl_memory_device_component,
                capability_options=DvsecCxlCapabilityOptions(
                    cache_capable=0,
                    mem_capable=1,
                    hdm_count=1,
                    cache_writeback_and_invalidate_capable=0,
                    cache_size_unit=0b0,
                    cache_size=0,
                ),
                cacheable_address_range=DvsecCxlCacheableRangeOptions(0x0, 0x0),
            ),
            doe=CxlDoeExtendedCapabilityOptions(
                cdat_entries=self._cxl_memory_device_component.get_cdat_entries()
            ),
        )
        config_space_register = CxlType3SldConfigSpace(
            options=config_space_register_options, parent_name="cfgspace"
        )

        # ------------------------------
        # Update managers with registers
        # ------------------------------

        # Update ConfigSpaceManager with config space register
        config_space_manager.set_register(config_space_register)

    def get_reg_vals(self):
        return self._cxl_io_manager.get_cfg_reg_vals()

    async def init_bi_snp(self):
        # TODO: implement real BISnp logic
        # This is only a placeholder for tests
        packet = CxlMemBISnpPacket.create(0x00, CXL_MEM_S2MBISNP_OPCODE.BISNP_DATA)
        await self._cxl_mem_manager.process_cxl_mem_bisnp_packet(packet)

    async def _run(self):
        # pylint: disable=duplicate-code
        run_tasks = [
            create_task(self._cxl_io_manager.run()),
            create_task(self._cxl_mem_manager.run()),
        ]
        wait_tasks = [
            create_task(self._cxl_io_manager.wait_for_ready()),
            create_task(self._cxl_mem_manager.wait_for_ready()),
        ]
        await gather(*wait_tasks)
        await self._change_status_to_running()
        await gather(*run_tasks)

    async def _stop(self):
        # pylint: disable=duplicate-code
        tasks = [
            create_task(self._cxl_io_manager.stop()),
            create_task(self._cxl_mem_manager.stop()),
        ]
        await gather(*tasks)<|MERGE_RESOLUTION|>--- conflicted
+++ resolved
@@ -9,15 +9,10 @@
 from enum import Enum, auto
 from typing import Optional
 
-<<<<<<< HEAD
-from opencxl.cxl.config_space.dvsec.cxl_devices import (
-    DvsecCxlCacheableRangeOptions,
-    DvsecCxlCapabilityOptions,
-=======
+
 from opencxl.cxl.transport.transaction import (
     CXL_MEM_S2MBISNP_OPCODE,
     CxlMemBISnpPacket,
->>>>>>> 46bc6df5
 )
 from opencxl.util.logger import logger
 from opencxl.util.component import RunnableComponent
