--- conflicted
+++ resolved
@@ -431,270 +431,4 @@
 
         return (bus, memory_start)
 
-<<<<<<< HEAD
-    async def scan_dvsec_register_locator(
-        self, bdf: int, cap_offset: int, length: int, capabilities: PciCapabilities
-    ):
-        logger.info(self._create_message("Found Register Locator DVSEC"))
-        block_offset_base = 0x0C
-        blocks = int((length - block_offset_base) / 8)
-        block_size = 8
-        for block_index in range(blocks):
-            block_offset = block_offset_base + block_index * block_size
-
-            register_offset_low = await self.read_config(bdf, cap_offset + block_offset, 4)
-            if register_offset_low is None:
-                raise Exception(
-                    f"Failed to read Register Block {block_index + 1} - Register Offset Low"
-                )
-            register_offset_high = await self.read_config(bdf, cap_offset + block_offset + 4, 4)
-            if register_offset_high is None:
-                raise Exception(
-                    f"Failed to read Register Block {block_index + 1} - Register Offset High"
-                )
-
-            register_bir = register_offset_low & 0x7
-            register_block_identifier = (register_offset_low >> 8) & 0xFF
-            bar_offset = (register_offset_low & 0xFFFF0000) | register_offset_high << 32
-
-            if register_block_identifier == 0x01:
-                component_registers = DvsecRegisterLocator()
-                capabilities.dvsec.register_locators.component_registers = component_registers
-                component_registers.bar = register_bir
-                component_registers.offset = bar_offset
-                logger.info(
-                    self._create_message(
-                        f"(Block {block_index + 1}) "
-                        f"Component Registers, BAR: {component_registers.bar}"
-                    )
-                )
-                logger.info(
-                    self._create_message(
-                        f"(Block {block_index + 1}) "
-                        f"Component Registers, OFFSET: {component_registers.offset}"
-                    )
-                )
-            elif register_block_identifier == 0x03:
-                cxl_device_registers = DvsecRegisterLocator()
-                capabilities.dvsec.register_locators.cxl_device_registers = cxl_device_registers
-                cxl_device_registers.bar = register_bir
-                cxl_device_registers.offset = bar_offset
-                logger.info(
-                    self._create_message(
-                        f"(Block {block_index + 1}) CXL Device Registers, "
-                        f"BAR: {cxl_device_registers.bar}"
-                    )
-                )
-                logger.info(
-                    self._create_message(
-                        f"(Block {block_index + 1}) CXL Device Registers, "
-                        f"OFFSET: {cxl_device_registers.offset}"
-                    )
-                )
-
-    async def scan_dvsec(self, info: DeviceEnumerationInfo, cap_offset: int):
-        bdf: int = info.bdf
-        capabilities: PciCapabilities = info.capabilities
-        dvsec_header1 = await self.read_config(bdf, cap_offset + 0x04, 4)
-        if dvsec_header1 is None:
-            raise Exception("Failed to read DVSEC Header 1")
-        dvsec_header2 = await self.read_config(bdf, cap_offset + 0x08, 2)
-        if dvsec_header2 is None:
-            raise Exception("Failed to read DVSEC Header 2")
-
-        vendor_id = dvsec_header1 & 0xFFFF
-        revision_id = (dvsec_header1 >> 16) & 0xF
-        length = (dvsec_header1 >> 20) & 0xFFF
-        dvsec_id = dvsec_header2
-
-        if vendor_id == 0x1E98 and revision_id == 0x0 and dvsec_id == 0x0008:
-            await self.scan_dvsec_register_locator(bdf, cap_offset, length, capabilities)
-        elif vendor_id == 0x1E98 and dvsec_id == 0x0000:
-            assert length == 0x03C
-            print(f"vendor: {vendor_id}, revision: {revision_id}, dvsec: {dvsec_id}")
-            print("GOT DVSEC HEADER")
-            cxl_capability = await self.read_config(bdf, cap_offset + 0x0A, 2)
-            mem_capable = (cxl_capability & 0x4) >> 2
-            hdm_count = (cxl_capability & 0x30) >> 4
-            if mem_capable:
-                if hdm_count == 0b01 or hdm_count == 0b10:
-                    # 1 or 2 hdm range(s)
-                    # TODO: check valid bit for the range
-                    info.dev_cxl_mem_enable = True
-                    range1_size_high = await self.read_config(bdf, cap_offset + 0x18, 4)
-                    print(f"High: {range1_size_high}")
-                    range1_size_low = await self.read_config(bdf, cap_offset + 0x1C, 4)
-                    print(f"Low: {range1_size_low}")
-                    info.dev_mem_range1_size = (range1_size_high << 32) | (
-                        range1_size_low & 0xF0000000
-                    )
-                    range1_base_high = await self.read_config(bdf, cap_offset + 0x20, 4)
-                    range1_base_low = await self.read_config(bdf, cap_offset + 0x24, 4)
-                    info.dev_mem_range1_base = (range1_base_high << 32) | (
-                        range1_base_low & 0xF0000000
-                    )
-                    print(
-                        f"Range 1 base: {info.dev_mem_range1_base}, "
-                        f"range 1 size: {info.dev_mem_range1_size}"
-                    )
-
-                    if hdm_count == 0b10:
-                        # 2 hdm ranges
-                        range2_size_high = await self.read_config(bdf, cap_offset + 0x28, 4)
-                        range2_size_low = await self.read_config(bdf, cap_offset + 0x2C, 4)
-                        info.dev_mem_range2_size = (range2_size_high << 32) | (
-                            range2_size_low & 0xF0000000
-                        )
-
-                        range2_base_high = await self.read_config(bdf, cap_offset + 0x30, 4)
-                        range2_base_low = await self.read_config(bdf, cap_offset + 0x34, 4)
-                        info.dev_mem_range2_base = (range2_base_high << 32) | (
-                            range2_base_low & 0xF0000000
-                        )
-                        print(
-                            f"Range 2 base: {info.dev_mem_range2_base}, "
-                            f"range 2 size: {info.dev_mem_range2_size}"
-                        )
-                else:
-                    raise Exception(
-                        f"Illegal hdm_count 0b{hdm_count:02b} for mem_capable 0b{mem_capable:1b}"
-                    )
-
-    async def scan_pcie_cap_helper(self, info: DeviceEnumerationInfo, offset: int):
-        bdf = info.bdf
-        data = await self.read_config(bdf, offset, 4)
-        if data is None:
-            return
-
-        cap_id = data & 0xFFFF
-        cap_version = (data >> 16) & 0xF
-        next_cap_offset = (data >> 20) & 0xFFF
-
-        is_dvsec_cap = cap_id == 0x0023 and cap_version == 0x1
-        if is_dvsec_cap:
-            await self.scan_dvsec(info, offset)
-
-        if next_cap_offset != 0:
-            await self.scan_pcie_cap_helper(info, next_cap_offset)
-
-    async def scan_pci_capabilities(self, info: DeviceEnumerationInfo):
-        PCIE_CONFIG_BASE = 0x100
-        await self.scan_pcie_cap_helper(info, PCIE_CONFIG_BASE)
-
-    async def write_cachemem_register(self, offset: int, value: int, len: int):
-        await self.write_mmio(offset, len, value)
-
-    async def scan_component_registers(self, info: DeviceEnumerationInfo):
-        component_registers = info.capabilities.dvsec.register_locators.component_registers
-        if not component_registers:
-            return
-
-        component_register_bar = component_registers.bar
-        component_register_offset = component_registers.offset
-        mmio_base = info.bars[component_register_bar]
-        cxl_cachemem_offset = mmio_base + component_register_offset + 0x1000
-
-        logger.info(
-            self._create_message(f"Scanning Component Registers at 0x{cxl_cachemem_offset:x}")
-        )
-
-        cxl_capability_header = await self.read_mmio(cxl_cachemem_offset, 4)
-        cxl_capability_id = cxl_capability_header & 0xFFFF
-        cxl_capability_version = (cxl_capability_header >> 16) & 0xF
-        cxl_cachemem_version = (cxl_capability_header >> 20) & 0xF
-        array_size = (cxl_capability_header >> 24) & 0xFF
-
-        logger.debug(self._create_message(f"cxl_capability_id: {cxl_capability_id:x}"))
-        logger.debug(self._create_message(f"cxl_capability_version: {cxl_capability_version:x}"))
-        logger.debug(self._create_message(f"cxl_cachemem_version: {cxl_cachemem_version:x}"))
-        logger.debug(self._create_message(f"array_size: {array_size:x}"))
-
-        if cxl_capability_id != 0x0001:
-            return
-
-        logger.info(self._create_message("Found Component Registers"))
-        info.component_registers["hdm_decoder"] = 0
-        for header_index in range(array_size):
-            header_offset = header_index * 4 + 4 + cxl_cachemem_offset
-            header_info = await self.read_mmio(header_offset, 4)
-            cxl_capability_id = header_info & 0xFFFF
-            cxl_capability_version = (header_info >> 16) & 0xF
-            offset = (header_info >> 20) & 0xFFF
-            logger.info(
-                self._create_message(
-                    f"Found {CxlCapabilityIDToName.get(cxl_capability_id)} Capability Header"
-                )
-            )
-            info.component_registers[CxlCapabilityIDToName.get_original_name(cxl_capability_id)] = (
-                cxl_cachemem_offset + offset
-            )
-
-    async def find_register_offset_by_name(self, bar: int, name: str) -> int:
-        await self.init_dvsec_and_capability()
-        all_devices = self._devices.devices
-        info = None
-        for dev in all_devices:
-            if bar in dev.bars:
-                info = dev
-        if info is None:
-            raise Exception(f"{bar} is not valid!")
-
-        if name not in CAPABILITY_NAME_TO_CAPABILITY_INFO_MAP:
-            raise Exception(f"{name} is not a valid capability!")
-
-        offset = info.component_registers[name]
-        if offset is None:
-            raise Exception(f"Capability {name} does not exist for this device!")
-        return offset
-
-    async def write_register_by_name(
-        self, bar: int, reg: BitMaskedBitStructure, name: str, len: int, inner_offset: int = 0
-    ):
-        """
-        Writes to a register by name.
-        inner_offset is used for the offset of the register within that capability structure
-        e.g., BI RT Capability: 0x00, BI RT Control: 0x04, ...
-        """
-        location = await self.find_register_offset_by_name(bar, name)
-        await self.write_cachemem_register(
-            location + inner_offset, reg.read_bytes(0x0, len - 1), len
-        )
-
-    async def read_register_by_name(
-        self, bar: int, name: str, len: int, inner_offset: int = 0
-    ) -> int:
-        location = await self.find_register_offset_by_name(bar, name)
-        return await self.read_mmio(location + inner_offset, len)
-
-    async def write_bi_rt_capability(self, bar: int, reg: CxlBIRTCapabilityRegister, len: int = 4):
-        await self.write_register_by_name(bar, reg, "bi_route_table", len)
-
-    async def write_bi_decoder_capability(
-        self, bar: int, reg: CxlBIDecoderCapabilityRegister, len: int = 4
-    ):
-        await self.write_register_by_name(bar, reg, "bi_decoder", len)
-
-    async def set_up_router_hdm_decoder(self, info: DeviceEnumerationInfo):
-        pass
-
-    async def get_dev_mem_size(self, info: DeviceEnumerationInfo):
-        await self.init_dvsec_and_capability()
-        dvsec_registers = info.capabilities.dvsec.register_locators.cxl_device_registers
-        if not dvsec_registers:
-            return
-        addr = dvsec_registers.bar + dvsec_registers.offset + 0x1000
-        data = await self.read_mmio(addr + 4, 4)
-        print(f"Data: {data:08x}")
-
-    async def init_dvsec_and_capability(self):
-        all_devices = self._devices.get_all_devices()
-        if not self._fully_scanned:
-            self._fully_scanned = True
-            for info in all_devices:
-                await self.scan_pci_capabilities(info)
-                await self.scan_component_registers(info)
-                print(info)
-
-=======
->>>>>>> 03e21bd9
     # pylint: enable=duplicate-code