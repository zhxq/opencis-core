import argparse
from signal import *
import os


from opencxl.util.logger import logger


def clean_shutdown(signum=None, frame=None):
    pthread_sigmask(SIG_BLOCK, [SIGINT])
    global pids
    pids = dict(reversed(pids.items()))
    for _, pid in pids.items():
        os.kill(pid, SIGINT)
        os.waitpid(pid, 0)
    quit()


def run_next_app(signum=None, frame=None):
    pthread_sigmask(SIG_BLOCK, [SIGCONT])

    global pids, run_progress

    if run_progress >= len(RUN_LIST):
        # signal the host that IO is ready
        host_pid = pids["host"]
        os.kill(host_pid, SIGIO)
        return

    component_name, program, args = RUN_LIST[run_progress]

    if not (chld := os.fork()):
        # child process
        try:
            if os.execvp(program, (program, *args)) == -1:
                logger.info("EXECVE FAIL!!!")
        except PermissionError as exc:
            raise RuntimeError(f'Failed to invoke "{program}" with args {args}') from exc
        except FileNotFoundError as exc:
            raise RuntimeError(f'Couldn\'t find "{program}"') from exc
    else:
        run_progress += 1
        pids[component_name] = chld
        pthread_sigmask(SIG_UNBLOCK, [SIGCONT])


if __name__ == "__main__":
    parser = argparse.ArgumentParser()
    parser.add_argument(
        "-p",
        "--img-folder-path",
        dest="ifp",
        action="store",
        required=True,
        help="The folder path to the image training data.",
        metavar="IMG_FOLDER_PATH",
    )
    parser.add_argument(
        "-n",
        "--num-accels",
        dest="na",
        default="2",
        action="store",
        help="The number of accelerators.",
        metavar="NUM_ACCELS",
    )
    parser.add_argument(
        "-t",
        "--accel-type",
        dest="at",
<<<<<<< HEAD
        default=2,
=======
        default="2",
>>>>>>> 972079e4
        action="store",
        help="Accelerator CXL device type.",
        metavar="ACCEL_TYPE",
    )

    args = vars(parser.parse_args())
    train_data_path = args["ifp"]
    num_accels = args["na"]
    accel_type = args["at"]
    sw_port = "22500"

    if not os.path.exists(train_data_path) or not os.path.isdir(train_data_path):
        logger.info(f"Path {train_data_path} does not exist, or is not a folder.")
        quit(1)

    host_file = f"./host-t{accel_type}.py"
    accel_file = f"./accel-t{accel_type}.py"

    RUN_LIST = [
        ("switch", "./switch.py", (sw_port, num_accels)),
        ("host", host_file, (sw_port, num_accels, train_data_path)),
    ]
    for i in range(int(num_accels)):
        RUN_LIST.append((f"accel{i + 1}", accel_file, (sw_port, f"{i + 1}", train_data_path)))
    signal(SIGCONT, run_next_app)
    signal(SIGINT, clean_shutdown)

    global pids, run_progress
    pids = {}
    run_progress = 0

    run_next_app()

    while True:
        pause()<|MERGE_RESOLUTION|>--- conflicted
+++ resolved
@@ -68,11 +68,7 @@
         "-t",
         "--accel-type",
         dest="at",
-<<<<<<< HEAD
-        default=2,
-=======
         default="2",
->>>>>>> 972079e4
         action="store",
         help="Accelerator CXL device type.",
         metavar="ACCEL_TYPE",
